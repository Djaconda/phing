--- conflicted
+++ resolved
@@ -1,193 +1,3 @@
-<<<<<<< HEAD
-<?php
-
-/*
- *  $Id$
- *
- * THIS SOFTWARE IS PROVIDED BY THE COPYRIGHT HOLDERS AND CONTRIBUTORS
- * "AS IS" AND ANY EXPRESS OR IMPLIED WARRANTIES, INCLUDING, BUT NOT
- * LIMITED TO, THE IMPLIED WARRANTIES OF MERCHANTABILITY AND FITNESS FOR
- * A PARTICULAR PURPOSE ARE DISCLAIMED. IN NO EVENT SHALL THE COPYRIGHT
- * OWNER OR CONTRIBUTORS BE LIABLE FOR ANY DIRECT, INDIRECT, INCIDENTAL,
- * SPECIAL, EXEMPLARY, OR CONSEQUENTIAL DAMAGES (INCLUDING, BUT NOT
- * LIMITED TO, PROCUREMENT OF SUBSTITUTE GOODS OR SERVICES; LOSS OF USE,
- * DATA, OR PROFITS; OR BUSINESS INTERRUPTION) HOWEVER CAUSED AND ON ANY
- * THEORY OF LIABILITY, WHETHER IN CONTRACT, STRICT LIABILITY, OR TORT
- * (INCLUDING NEGLIGENCE OR OTHERWISE) ARISING IN ANY WAY OUT OF THE USE
- * OF THIS SOFTWARE, EVEN IF ADVISED OF THE POSSIBILITY OF SUCH DAMAGE.
- *
- * This software consists of voluntary contributions made by many individuals
- * and is licensed under the LGPL. For more information please see
- * <http://phing.info>.
- */
- 
-
-require_once 'PHPUnit2/Framework/TestCase.php';
-
-
-/**
- * Unit tests for AbstractFileSet.
- * 
- * @author Hans Lellelid <hans@xmpl.org>
- * @version $Revision: 1.3 $
- * @package phing.types
- */
-abstract class AbstractFileSetTest extends PHPUnit2_Framework_TestCase {
-
-    private $project;
-    
-    public function setUp() {
-        $this->project = new Project();
-        $this->project->setBasedir(PHING_TEST_BASE);
-    }
-
-    protected abstract function getInstance();
-
-    protected final function getProject() {
-        return $this->project;
-    }
-
-    public final function testEmptyElementIfIsReference() {
-        $f = $this->getInstance();
-        $f->setIncludes("**/*.php");
-        try {
-            $f->setRefid(new Reference("dummyref"));
-            $this->fail("Can add reference to "
-                 . $f->getDataTypeName()
-                 . " with elements from setIncludes");
-        } catch (BuildException $be) {
-            $this->assertEquals("You must not specify more than one attribute "
-                         . "when using refid", $be->getMessage());
-        }
-
-        $f = $this->getInstance();
-        $f->createPatternSet();
-        try {
-            $f->setRefid(new Reference("dummyref"));
-            $this->fail("Can add reference to "
-                 . $f->getDataTypeName()
-                 . " with nested patternset element.");
-        } catch (BuildException $be) {
-            $this->assertEquals("You must not specify nested elements when "
-                         . "using refid", $be->getMessage());
-        }
-
-        $f = $this->getInstance();
-        $f->createInclude();
-        try {
-            $f->setRefid(new Reference("dummyref"));
-            $this->fail("Can add reference to "
-                 . $f->getDataTypeName()
-                 . " with nested include element.");
-        } catch (BuildException $be) {
-            $this->assertEquals("You must not specify more than one attribute "
-                         . "when using refid", $be->getMessage());
-        }
-
-        $f = $this->getInstance();
-        $f->setRefid(new Reference("dummyref"));
-        try {
-            $f->setIncludes("**/*.java");
-            $this->fail("Can set includes in "
-                 . $f.getDataTypeName()
-                 . " that is a reference.");
-        } catch (BuildException $be) {
-            $this->assertEquals("You must not specify more than one attribute "
-                         . "when using refid", $be->getMessage());
-        }
-        
-        try {
-            $f->setIncludesfile(new File("/a"));
-            $this->fail("Can set includesfile in "
-                 . $f->getDataTypeName()
-                 . " that is a reference.");
-        } catch (BuildException $be) {
-            $this->assertEquals("You must not specify more than one attribute "
-                         . "when using refid", $be->getMessage());
-        }
- 
-        try {
-            $f->setExcludes("**/*.java");
-            $this->fail("Can set excludes in "
-                 . $f->getDataTypeName()
-                 . " that is a reference.");
-        } catch (BuildException $be) {
-            $this->assertEquals("You must not specify more than one attribute "
-                         . "when using refid", $be->getMessage());
-        }
- 
-        try {
-            $f->setExcludesfile(new File("/a"));
-            $this->fail("Can set excludesfile in "
-                 . $f->getDataTypeName()
-                 . " that is a reference.");
-        } catch (BuildException $be) {
-            $this->assertEquals("You must not specify more than one attribute "
-                         . "when using refid", $be->getMessage());
-        }
- 
-        try {
-            $f->setDir($this->project->resolveFile("."));
-            $this->fail("Can set dir in "
-                 . $f->getDataTypeName()
-                 . " that is a reference.");
-        } catch (BuildException $be) {
-            $this->assertEquals("You must not specify more than one attribute "
-                         . "when using refid", $be->getMessage());
-        }
- 
-        try {
-            $f->createInclude();
-            $this->fail("Can add nested include in "
-                 . $f->getDataTypeName()
-                 . " that is a reference.");
-        } catch (BuildException $be) {
-            $this->assertEquals("You must not specify nested elements when using "
-                         . "refid", $be->getMessage());
-        }
-        
-        try {
-            $f->createExclude();
-            $this->fail("Can add nested exclude in "
-                 . $f->getDataTypeName()
-                 . " that is a reference.");
-        } catch (BuildException $be) {
-            $this->assertEquals("You must not specify nested elements when using "
-                         . "refid", $be->getMessage());
-        }
-        
-        try {
-            $f->createIncludesFile();
-            $this->fail("Can add nested includesfile in "
-                 . $f->getDataTypeName()
-                 . " that is a reference.");
-        } catch (BuildException $be) {
-            $this->assertEquals("You must not specify nested elements when using "
-                         . "refid", $be->getMessage());
-        }
-        try {
-            $f->createExcludesFile();
-            $this->fail("Can add nested excludesfile in "
-                 . $f->getDataTypeName()
-                 . " that is a reference.");
-        } catch (BuildException $be) {
-            $this->assertEquals("You must not specify nested elements when using "
-                         . "refid", $be->getMessage());
-        }
-        try {
-            $f->createPatternSet();
-            $this->fail("Can add nested patternset in "
-                 . $f->getDataTypeName()
-                 . " that is a reference.");
-        } catch (BuildException $be) {
-            $this->assertEquals("You must not specify nested elements when using "
-                         . "refid", $be->getMessage());
-        }
-        
-    }   
-    
-    
-=======
 <?php
 
 /*
@@ -376,5 +186,4 @@
     }   
     
     
->>>>>>> ee602091
 }