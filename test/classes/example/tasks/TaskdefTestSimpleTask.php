<<<<<<< HEAD
<?php

/*
 * $Id$
 *
 * THIS SOFTWARE IS PROVIDED BY THE COPYRIGHT HOLDERS AND CONTRIBUTORS
 * "AS IS" AND ANY EXPRESS OR IMPLIED WARRANTIES, INCLUDING, BUT NOT
 * LIMITED TO, THE IMPLIED WARRANTIES OF MERCHANTABILITY AND FITNESS FOR
 * A PARTICULAR PURPOSE ARE DISCLAIMED. IN NO EVENT SHALL THE COPYRIGHT
 * OWNER OR CONTRIBUTORS BE LIABLE FOR ANY DIRECT, INDIRECT, INCIDENTAL,
 * SPECIAL, EXEMPLARY, OR CONSEQUENTIAL DAMAGES (INCLUDING, BUT NOT
 * LIMITED TO, PROCUREMENT OF SUBSTITUTE GOODS OR SERVICES; LOSS OF USE,
 * DATA, OR PROFITS; OR BUSINESS INTERRUPTION) HOWEVER CAUSED AND ON ANY
 * THEORY OF LIABILITY, WHETHER IN CONTRACT, STRICT LIABILITY, OR TORT
 * (INCLUDING NEGLIGENCE OR OTHERWISE) ARISING IN ANY WAY OUT OF THE USE
 * OF THIS SOFTWARE, EVEN IF ADVISED OF THE POSSIBILITY OF SUCH DAMAGE.
 *
 * This software consists of voluntary contributions made by many individuals
 * and is licensed under the LGPL. For more information please see
 * <http://phing.info>.
 */
 


class TaskdefTestSimpleTask extends Task {

    private $echo;
    
    /**
     * @return TestEcho
     */
    public function createEcho() {
        $this->echo = new TestEcho();
        return $this->echo;
    }
    
    public function main() {
        $this->log("simpletask: " . $echo->message, Project::MSG_INFO);
    }

}

class TestEcho {
    public $message;
    public function setMessage($s) {$this->message = $s;}
}

=======
<?php

/*
 * $Id$
 *
 * THIS SOFTWARE IS PROVIDED BY THE COPYRIGHT HOLDERS AND CONTRIBUTORS
 * "AS IS" AND ANY EXPRESS OR IMPLIED WARRANTIES, INCLUDING, BUT NOT
 * LIMITED TO, THE IMPLIED WARRANTIES OF MERCHANTABILITY AND FITNESS FOR
 * A PARTICULAR PURPOSE ARE DISCLAIMED. IN NO EVENT SHALL THE COPYRIGHT
 * OWNER OR CONTRIBUTORS BE LIABLE FOR ANY DIRECT, INDIRECT, INCIDENTAL,
 * SPECIAL, EXEMPLARY, OR CONSEQUENTIAL DAMAGES (INCLUDING, BUT NOT
 * LIMITED TO, PROCUREMENT OF SUBSTITUTE GOODS OR SERVICES; LOSS OF USE,
 * DATA, OR PROFITS; OR BUSINESS INTERRUPTION) HOWEVER CAUSED AND ON ANY
 * THEORY OF LIABILITY, WHETHER IN CONTRACT, STRICT LIABILITY, OR TORT
 * (INCLUDING NEGLIGENCE OR OTHERWISE) ARISING IN ANY WAY OUT OF THE USE
 * OF THIS SOFTWARE, EVEN IF ADVISED OF THE POSSIBILITY OF SUCH DAMAGE.
 *
 * This software consists of voluntary contributions made by many individuals
 * and is licensed under the LGPL. For more information please see
 * <http://phing.info>.
 */
 
require_once 'phing/Task.php';

class TaskdefTestSimpleTask extends Task {

    private $echo;
    
    /**
     * @return TestEcho
     */
    public function createEcho() {
        $this->echo = new TestEcho();
        return $this->echo;
    }
    
    public function main() {
      $this->log("simpletask: " . $this->echo->message, Project::MSG_INFO);
    }

}

class TestEcho {
    public $message;
    public function setMessage($s) {$this->message = $s;}
}
>>>>>>> ee602091
<|MERGE_RESOLUTION|>--- conflicted
+++ resolved
@@ -1,52 +1,3 @@
-<<<<<<< HEAD
-<?php
-
-/*
- * $Id$
- *
- * THIS SOFTWARE IS PROVIDED BY THE COPYRIGHT HOLDERS AND CONTRIBUTORS
- * "AS IS" AND ANY EXPRESS OR IMPLIED WARRANTIES, INCLUDING, BUT NOT
- * LIMITED TO, THE IMPLIED WARRANTIES OF MERCHANTABILITY AND FITNESS FOR
- * A PARTICULAR PURPOSE ARE DISCLAIMED. IN NO EVENT SHALL THE COPYRIGHT
- * OWNER OR CONTRIBUTORS BE LIABLE FOR ANY DIRECT, INDIRECT, INCIDENTAL,
- * SPECIAL, EXEMPLARY, OR CONSEQUENTIAL DAMAGES (INCLUDING, BUT NOT
- * LIMITED TO, PROCUREMENT OF SUBSTITUTE GOODS OR SERVICES; LOSS OF USE,
- * DATA, OR PROFITS; OR BUSINESS INTERRUPTION) HOWEVER CAUSED AND ON ANY
- * THEORY OF LIABILITY, WHETHER IN CONTRACT, STRICT LIABILITY, OR TORT
- * (INCLUDING NEGLIGENCE OR OTHERWISE) ARISING IN ANY WAY OUT OF THE USE
- * OF THIS SOFTWARE, EVEN IF ADVISED OF THE POSSIBILITY OF SUCH DAMAGE.
- *
- * This software consists of voluntary contributions made by many individuals
- * and is licensed under the LGPL. For more information please see
- * <http://phing.info>.
- */
- 
-
-
-class TaskdefTestSimpleTask extends Task {
-
-    private $echo;
-    
-    /**
-     * @return TestEcho
-     */
-    public function createEcho() {
-        $this->echo = new TestEcho();
-        return $this->echo;
-    }
-    
-    public function main() {
-        $this->log("simpletask: " . $echo->message, Project::MSG_INFO);
-    }
-
-}
-
-class TestEcho {
-    public $message;
-    public function setMessage($s) {$this->message = $s;}
-}
-
-=======
 <?php
 
 /*
@@ -93,4 +44,3 @@
     public $message;
     public function setMessage($s) {$this->message = $s;}
 }
->>>>>>> ee602091
