--- conflicted
+++ resolved
@@ -1,5 +1 @@
-<<<<<<< HEAD
-Phing TRUNK (3.0dev)
-=======
-Phing 2.4 BRANCH (2.4dev)
->>>>>>> ee602091
+Phing 2.4 BRANCH (2.4dev)