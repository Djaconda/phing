{
    "name": "phing/phing",
    "description": "PHing Is Not GNU make; it's a PHP project build system or build tool based on Apache Ant.",
    "keywords": ["build", "tool", "task", "phing"],
    "homepage": "https://www.phing.info/",
    "license": "LGPL-3.0",
    "authors": [
        {
            "name": "Michiel Rook",
            "email": "mrook@php.net"
        },
        {
            "name": "Phing Community",
            "homepage": "https://www.phing.info/trac/wiki/Development/Contributors"
        }
    ],
    "support": {
        "issues": "https://www.phing.info/trac/report",
        "irc": "irc://irc.freenode.net/phing"
    },
    "require": {
<<<<<<< HEAD
        "php": ">=5.6"
=======
        "php": ">=5.2.0",
        "symfony/yaml": "^3.1"
>>>>>>> a961a909
    },
    "require-dev": {
        "ext-pdo_sqlite": "*",
        "pear/archive_tar": "1.4.x",
        "pear/http_request2": "dev-trunk",
        "pear/net_growl": "dev-trunk",
        "pear/pear-core-minimal": "1.10.1",
        "pear/versioncontrol_git": "@dev",
        "pear/versioncontrol_svn": "~0.5",
        "pdepend/pdepend": "2.x",
        "phpdocumentor/phpdocumentor": "2.x",
        "phploc/phploc": "~2.0.6",
        "phpmd/phpmd": "~2.2",
        "phpunit/phpunit": ">=3.7",
        "siad007/versioncontrol_hg": "^1.0",
        "sebastian/phpcpd": "2.x",
        "sebastian/git": "~1.0",
        "squizlabs/php_codesniffer": "~2.2",
        "mikey179/vfsStream": "^1.6",
        "simpletest/simpletest": "^1.1"
    },
    "autoload": {
        "classmap": ["classes/phing/"]
    },
    "include-path": ["classes"],
    "bin": [
        "bin/phing"
    ],
    "config": {
        "bin-dir": "bin"
    },
    "extra": {
        "branch-alias": {
            "dev-master": "3.0.x-dev"
        }
    },
    "suggest": {
        "phpdocumentor/phpdocumentor": "Documentation Generator for PHP",
        "sebastian/phpcpd": "Copy/Paste Detector (CPD) for PHP code",
        "phpmd/phpmd": "PHP version of PMD tool",
        "pdepend/pdepend": "PHP version of JDepend",
        "phploc/phploc": "A tool for quickly measuring the size of a PHP project",
        "phpunit/phpunit": "The PHP Unit Testing Framework",
        "phpunit/php-code-coverage": "Library that provides collection, processing, and rendering functionality for PHP code coverage information",
        "pear/versioncontrol_svn": "A simple OO-style interface for Subversion, the free/open-source version control system",
        "pear/versioncontrol_git": "A library that provides OO interface to handle Git repository",
        "pear/archive_tar": "Tar file management class",
        "siad007/versioncontrol_hg": "A library for interfacing with Mercurial repositories.",
        "tedivm/jshrink": "Javascript Minifier built in PHP"
    }
}<|MERGE_RESOLUTION|>--- conflicted
+++ resolved
@@ -19,12 +19,8 @@
         "irc": "irc://irc.freenode.net/phing"
     },
     "require": {
-<<<<<<< HEAD
-        "php": ">=5.6"
-=======
-        "php": ">=5.2.0",
+        "php": ">=5.6",
         "symfony/yaml": "^3.1"
->>>>>>> a961a909
     },
     "require-dev": {
         "ext-pdo_sqlite": "*",
@@ -43,8 +39,7 @@
         "sebastian/phpcpd": "2.x",
         "sebastian/git": "~1.0",
         "squizlabs/php_codesniffer": "~2.2",
-        "mikey179/vfsStream": "^1.6",
-        "simpletest/simpletest": "^1.1"
+        "mikey179/vfsStream": "^1.6"
     },
     "autoload": {
         "classmap": ["classes/phing/"]
