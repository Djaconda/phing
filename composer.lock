{
    "_readme": [
        "This file locks the dependencies of your project to a known state",
        "Read more about it at https://getcomposer.org/doc/01-basic-usage.md#composer-lock-the-lock-file",
        "This file is @generated automatically"
    ],
<<<<<<< HEAD
    "hash": "69514a8c914496a8ecc783b6b6d575d4",
    "content-hash": "0ec0a7de3ba4772171f3fd66a4a3dd9b",
    "packages": [],
=======
    "hash": "e5b82e3c01c59f213d174922ea9fd169",
    "content-hash": "6cea46206dc1f960412bc87757366f71",
    "packages": [
        {
            "name": "symfony/yaml",
            "version": "v3.1.6",
            "source": {
                "type": "git",
                "url": "https://github.com/symfony/yaml.git",
                "reference": "7ff51b06c6c3d5cc6686df69004a42c69df09e27"
            },
            "dist": {
                "type": "zip",
                "url": "https://api.github.com/repos/symfony/yaml/zipball/7ff51b06c6c3d5cc6686df69004a42c69df09e27",
                "reference": "7ff51b06c6c3d5cc6686df69004a42c69df09e27",
                "shasum": ""
            },
            "require": {
                "php": ">=5.5.9"
            },
            "type": "library",
            "extra": {
                "branch-alias": {
                    "dev-master": "3.1-dev"
                }
            },
            "autoload": {
                "psr-4": {
                    "Symfony\\Component\\Yaml\\": ""
                },
                "exclude-from-classmap": [
                    "/Tests/"
                ]
            },
            "notification-url": "https://packagist.org/downloads/",
            "license": [
                "MIT"
            ],
            "authors": [
                {
                    "name": "Fabien Potencier",
                    "email": "fabien@symfony.com"
                },
                {
                    "name": "Symfony Community",
                    "homepage": "https://symfony.com/contributors"
                }
            ],
            "description": "Symfony Yaml Component",
            "homepage": "https://symfony.com",
            "time": "2016-10-24 18:41:13"
        }
    ],
>>>>>>> a961a909
    "packages-dev": [
        {
            "name": "cilex/cilex",
            "version": "1.1.0",
            "source": {
                "type": "git",
                "url": "https://github.com/Cilex/Cilex.git",
                "reference": "7acd965a609a56d0345e8b6071c261fbdb926cb5"
            },
            "dist": {
                "type": "zip",
                "url": "https://api.github.com/repos/Cilex/Cilex/zipball/7acd965a609a56d0345e8b6071c261fbdb926cb5",
                "reference": "7acd965a609a56d0345e8b6071c261fbdb926cb5",
                "shasum": ""
            },
            "require": {
                "cilex/console-service-provider": "1.*",
                "php": ">=5.3.3",
                "pimple/pimple": "~1.0",
                "symfony/finder": "~2.1",
                "symfony/process": "~2.1"
            },
            "require-dev": {
                "phpunit/phpunit": "3.7.*",
                "symfony/validator": "~2.1"
            },
            "suggest": {
                "monolog/monolog": ">=1.0.0",
                "symfony/validator": ">=1.0.0",
                "symfony/yaml": ">=1.0.0"
            },
            "type": "library",
            "extra": {
                "branch-alias": {
                    "dev-master": "1.0-dev"
                }
            },
            "autoload": {
                "psr-0": {
                    "Cilex": "src/"
                }
            },
            "notification-url": "https://packagist.org/downloads/",
            "license": [
                "MIT"
            ],
            "authors": [
                {
                    "name": "Mike van Riel",
                    "email": "mike.vanriel@naenius.com"
                }
            ],
            "description": "The PHP micro-framework for Command line tools based on the Symfony2 Components",
            "homepage": "http://cilex.github.com",
            "keywords": [
                "cli",
                "microframework"
            ],
            "time": "2014-03-29 14:03:13"
        },
        {
            "name": "cilex/console-service-provider",
            "version": "1.0.0",
            "source": {
                "type": "git",
                "url": "https://github.com/Cilex/console-service-provider.git",
                "reference": "25ee3d1875243d38e1a3448ff94bdf944f70d24e"
            },
            "dist": {
                "type": "zip",
                "url": "https://api.github.com/repos/Cilex/console-service-provider/zipball/25ee3d1875243d38e1a3448ff94bdf944f70d24e",
                "reference": "25ee3d1875243d38e1a3448ff94bdf944f70d24e",
                "shasum": ""
            },
            "require": {
                "php": ">=5.3.3",
                "pimple/pimple": "1.*@dev",
                "symfony/console": "~2.1"
            },
            "require-dev": {
                "cilex/cilex": "1.*@dev",
                "silex/silex": "1.*@dev"
            },
            "type": "library",
            "extra": {
                "branch-alias": {
                    "dev-master": "1.0-dev"
                }
            },
            "autoload": {
                "psr-0": {
                    "Cilex\\Provider\\Console": "src"
                }
            },
            "notification-url": "https://packagist.org/downloads/",
            "license": [
                "MIT"
            ],
            "authors": [
                {
                    "name": "Beau Simensen",
                    "email": "beau@dflydev.com",
                    "homepage": "http://beausimensen.com"
                },
                {
                    "name": "Mike van Riel",
                    "email": "mike.vanriel@naenius.com"
                }
            ],
            "description": "Console Service Provider",
            "keywords": [
                "cilex",
                "console",
                "pimple",
                "service-provider",
                "silex"
            ],
            "time": "2012-12-19 10:50:58"
        },
        {
            "name": "container-interop/container-interop",
            "version": "1.1.0",
            "source": {
                "type": "git",
                "url": "https://github.com/container-interop/container-interop.git",
                "reference": "fc08354828f8fd3245f77a66b9e23a6bca48297e"
            },
            "dist": {
                "type": "zip",
                "url": "https://api.github.com/repos/container-interop/container-interop/zipball/fc08354828f8fd3245f77a66b9e23a6bca48297e",
                "reference": "fc08354828f8fd3245f77a66b9e23a6bca48297e",
                "shasum": ""
            },
            "type": "library",
            "autoload": {
                "psr-4": {
                    "Interop\\Container\\": "src/Interop/Container/"
                }
            },
            "notification-url": "https://packagist.org/downloads/",
            "license": [
                "MIT"
            ],
            "description": "Promoting the interoperability of container objects (DIC, SL, etc.)",
            "time": "2014-12-30 15:22:37"
        },
        {
            "name": "doctrine/annotations",
            "version": "v1.2.7",
            "source": {
                "type": "git",
                "url": "https://github.com/doctrine/annotations.git",
                "reference": "f25c8aab83e0c3e976fd7d19875f198ccf2f7535"
            },
            "dist": {
                "type": "zip",
                "url": "https://api.github.com/repos/doctrine/annotations/zipball/f25c8aab83e0c3e976fd7d19875f198ccf2f7535",
                "reference": "f25c8aab83e0c3e976fd7d19875f198ccf2f7535",
                "shasum": ""
            },
            "require": {
                "doctrine/lexer": "1.*",
                "php": ">=5.3.2"
            },
            "require-dev": {
                "doctrine/cache": "1.*",
                "phpunit/phpunit": "4.*"
            },
            "type": "library",
            "extra": {
                "branch-alias": {
                    "dev-master": "1.3.x-dev"
                }
            },
            "autoload": {
                "psr-0": {
                    "Doctrine\\Common\\Annotations\\": "lib/"
                }
            },
            "notification-url": "https://packagist.org/downloads/",
            "license": [
                "MIT"
            ],
            "authors": [
                {
                    "name": "Roman Borschel",
                    "email": "roman@code-factory.org"
                },
                {
                    "name": "Benjamin Eberlei",
                    "email": "kontakt@beberlei.de"
                },
                {
                    "name": "Guilherme Blanco",
                    "email": "guilhermeblanco@gmail.com"
                },
                {
                    "name": "Jonathan Wage",
                    "email": "jonwage@gmail.com"
                },
                {
                    "name": "Johannes Schmitt",
                    "email": "schmittjoh@gmail.com"
                }
            ],
            "description": "Docblock Annotations Parser",
            "homepage": "http://www.doctrine-project.org",
            "keywords": [
                "annotations",
                "docblock",
                "parser"
            ],
            "time": "2015-08-31 12:32:49"
        },
        {
            "name": "doctrine/instantiator",
            "version": "1.0.5",
            "source": {
                "type": "git",
                "url": "https://github.com/doctrine/instantiator.git",
                "reference": "8e884e78f9f0eb1329e445619e04456e64d8051d"
            },
            "dist": {
                "type": "zip",
                "url": "https://api.github.com/repos/doctrine/instantiator/zipball/8e884e78f9f0eb1329e445619e04456e64d8051d",
                "reference": "8e884e78f9f0eb1329e445619e04456e64d8051d",
                "shasum": ""
            },
            "require": {
                "php": ">=5.3,<8.0-DEV"
            },
            "require-dev": {
                "athletic/athletic": "~0.1.8",
                "ext-pdo": "*",
                "ext-phar": "*",
                "phpunit/phpunit": "~4.0",
                "squizlabs/php_codesniffer": "~2.0"
            },
            "type": "library",
            "extra": {
                "branch-alias": {
                    "dev-master": "1.0.x-dev"
                }
            },
            "autoload": {
                "psr-4": {
                    "Doctrine\\Instantiator\\": "src/Doctrine/Instantiator/"
                }
            },
            "notification-url": "https://packagist.org/downloads/",
            "license": [
                "MIT"
            ],
            "authors": [
                {
                    "name": "Marco Pivetta",
                    "email": "ocramius@gmail.com",
                    "homepage": "http://ocramius.github.com/"
                }
            ],
            "description": "A small, lightweight utility to instantiate objects in PHP without invoking their constructors",
            "homepage": "https://github.com/doctrine/instantiator",
            "keywords": [
                "constructor",
                "instantiate"
            ],
            "time": "2015-06-14 21:17:01"
        },
        {
            "name": "doctrine/lexer",
            "version": "v1.0.1",
            "source": {
                "type": "git",
                "url": "https://github.com/doctrine/lexer.git",
                "reference": "83893c552fd2045dd78aef794c31e694c37c0b8c"
            },
            "dist": {
                "type": "zip",
                "url": "https://api.github.com/repos/doctrine/lexer/zipball/83893c552fd2045dd78aef794c31e694c37c0b8c",
                "reference": "83893c552fd2045dd78aef794c31e694c37c0b8c",
                "shasum": ""
            },
            "require": {
                "php": ">=5.3.2"
            },
            "type": "library",
            "extra": {
                "branch-alias": {
                    "dev-master": "1.0.x-dev"
                }
            },
            "autoload": {
                "psr-0": {
                    "Doctrine\\Common\\Lexer\\": "lib/"
                }
            },
            "notification-url": "https://packagist.org/downloads/",
            "license": [
                "MIT"
            ],
            "authors": [
                {
                    "name": "Roman Borschel",
                    "email": "roman@code-factory.org"
                },
                {
                    "name": "Guilherme Blanco",
                    "email": "guilhermeblanco@gmail.com"
                },
                {
                    "name": "Johannes Schmitt",
                    "email": "schmittjoh@gmail.com"
                }
            ],
            "description": "Base library for a lexer that can be used in Top-Down, Recursive Descent Parsers.",
            "homepage": "http://www.doctrine-project.org",
            "keywords": [
                "lexer",
                "parser"
            ],
            "time": "2014-09-09 13:34:57"
        },
        {
            "name": "erusev/parsedown",
            "version": "1.6.0",
            "source": {
                "type": "git",
                "url": "https://github.com/erusev/parsedown.git",
                "reference": "3ebbd730b5c2cf5ce78bc1bf64071407fc6674b7"
            },
            "dist": {
                "type": "zip",
                "url": "https://api.github.com/repos/erusev/parsedown/zipball/3ebbd730b5c2cf5ce78bc1bf64071407fc6674b7",
                "reference": "3ebbd730b5c2cf5ce78bc1bf64071407fc6674b7",
                "shasum": ""
            },
            "type": "library",
            "autoload": {
                "psr-0": {
                    "Parsedown": ""
                }
            },
            "notification-url": "https://packagist.org/downloads/",
            "license": [
                "MIT"
            ],
            "authors": [
                {
                    "name": "Emanuil Rusev",
                    "email": "hello@erusev.com",
                    "homepage": "http://erusev.com"
                }
            ],
            "description": "Parser for Markdown.",
            "homepage": "http://parsedown.org",
            "keywords": [
                "markdown",
                "parser"
            ],
            "time": "2015-10-04 16:44:32"
        },
        {
            "name": "herrera-io/json",
            "version": "1.0.3",
            "source": {
                "type": "git",
                "url": "https://github.com/kherge-abandoned/php-json.git",
                "reference": "60c696c9370a1e5136816ca557c17f82a6fa83f1"
            },
            "dist": {
                "type": "zip",
                "url": "https://api.github.com/repos/kherge-abandoned/php-json/zipball/60c696c9370a1e5136816ca557c17f82a6fa83f1",
                "reference": "60c696c9370a1e5136816ca557c17f82a6fa83f1",
                "shasum": ""
            },
            "require": {
                "ext-json": "*",
                "justinrainbow/json-schema": ">=1.0,<2.0-dev",
                "php": ">=5.3.3",
                "seld/jsonlint": ">=1.0,<2.0-dev"
            },
            "require-dev": {
                "herrera-io/phpunit-test-case": "1.*",
                "mikey179/vfsstream": "1.1.0",
                "phpunit/phpunit": "3.7.*"
            },
            "type": "library",
            "extra": {
                "branch-alias": {
                    "dev-master": "1.0-dev"
                }
            },
            "autoload": {
                "files": [
                    "src/lib/json_version.php"
                ],
                "psr-0": {
                    "Herrera\\Json": "src/lib"
                }
            },
            "notification-url": "https://packagist.org/downloads/",
            "license": [
                "MIT"
            ],
            "authors": [
                {
                    "name": "Kevin Herrera",
                    "email": "kevin@herrera.io",
                    "homepage": "http://kevin.herrera.io"
                }
            ],
            "description": "A library for simplifying JSON linting and validation.",
            "homepage": "http://herrera-io.github.com/php-json",
            "keywords": [
                "json",
                "lint",
                "schema",
                "validate"
            ],
            "time": "2013-10-30 16:51:34"
        },
        {
            "name": "herrera-io/phar-update",
            "version": "1.0.3",
            "source": {
                "type": "git",
                "url": "https://github.com/kherge-abandoned/php-phar-update.git",
                "reference": "00a79e1d5b8cf3c080a2e3becf1ddf7a7fea025b"
            },
            "dist": {
                "type": "zip",
                "url": "https://api.github.com/repos/kherge-abandoned/php-phar-update/zipball/00a79e1d5b8cf3c080a2e3becf1ddf7a7fea025b",
                "reference": "00a79e1d5b8cf3c080a2e3becf1ddf7a7fea025b",
                "shasum": ""
            },
            "require": {
                "herrera-io/json": "1.*",
                "kherge/version": "1.*",
                "php": ">=5.3.3"
            },
            "require-dev": {
                "herrera-io/phpunit-test-case": "1.*",
                "mikey179/vfsstream": "1.1.0",
                "phpunit/phpunit": "3.7.*"
            },
            "type": "library",
            "extra": {
                "branch-alias": {
                    "dev-master": "1.0-dev"
                }
            },
            "autoload": {
                "files": [
                    "src/lib/constants.php"
                ],
                "psr-0": {
                    "Herrera\\Phar\\Update": "src/lib"
                }
            },
            "notification-url": "https://packagist.org/downloads/",
            "license": [
                "MIT"
            ],
            "authors": [
                {
                    "name": "Kevin Herrera",
                    "email": "kevin@herrera.io",
                    "homepage": "http://kevin.herrera.io"
                }
            ],
            "description": "A library for self-updating Phars.",
            "homepage": "http://herrera-io.github.com/php-phar-update",
            "keywords": [
                "phar",
                "update"
            ],
            "time": "2013-10-30 17:23:01"
        },
        {
            "name": "jms/metadata",
            "version": "1.5.1",
            "source": {
                "type": "git",
                "url": "https://github.com/schmittjoh/metadata.git",
                "reference": "22b72455559a25777cfd28c4ffda81ff7639f353"
            },
            "dist": {
                "type": "zip",
                "url": "https://api.github.com/repos/schmittjoh/metadata/zipball/22b72455559a25777cfd28c4ffda81ff7639f353",
                "reference": "22b72455559a25777cfd28c4ffda81ff7639f353",
                "shasum": ""
            },
            "require": {
                "php": ">=5.3.0"
            },
            "require-dev": {
                "doctrine/cache": "~1.0"
            },
            "type": "library",
            "extra": {
                "branch-alias": {
                    "dev-master": "1.5.x-dev"
                }
            },
            "autoload": {
                "psr-0": {
                    "Metadata\\": "src/"
                }
            },
            "notification-url": "https://packagist.org/downloads/",
            "license": [
                "Apache"
            ],
            "authors": [
                {
                    "name": "Johannes Schmitt",
                    "email": "schmittjoh@gmail.com",
                    "homepage": "https://github.com/schmittjoh",
                    "role": "Developer of wrapped JMSSerializerBundle"
                }
            ],
            "description": "Class/method/property metadata management in PHP",
            "keywords": [
                "annotations",
                "metadata",
                "xml",
                "yaml"
            ],
            "time": "2014-07-12 07:13:19"
        },
        {
            "name": "jms/parser-lib",
            "version": "1.0.0",
            "source": {
                "type": "git",
                "url": "https://github.com/schmittjoh/parser-lib.git",
                "reference": "c509473bc1b4866415627af0e1c6cc8ac97fa51d"
            },
            "dist": {
                "type": "zip",
                "url": "https://api.github.com/repos/schmittjoh/parser-lib/zipball/c509473bc1b4866415627af0e1c6cc8ac97fa51d",
                "reference": "c509473bc1b4866415627af0e1c6cc8ac97fa51d",
                "shasum": ""
            },
            "require": {
                "phpoption/phpoption": ">=0.9,<2.0-dev"
            },
            "type": "library",
            "extra": {
                "branch-alias": {
                    "dev-master": "1.0-dev"
                }
            },
            "autoload": {
                "psr-0": {
                    "JMS\\": "src/"
                }
            },
            "notification-url": "https://packagist.org/downloads/",
            "license": [
                "Apache2"
            ],
            "description": "A library for easily creating recursive-descent parsers.",
            "time": "2012-11-18 18:08:43"
        },
        {
            "name": "jms/serializer",
            "version": "1.3.1",
            "source": {
                "type": "git",
                "url": "https://github.com/schmittjoh/serializer.git",
                "reference": "705d0b4633b9c44e6253aa18306b3972282cd3a3"
            },
            "dist": {
                "type": "zip",
                "url": "https://api.github.com/repos/schmittjoh/serializer/zipball/705d0b4633b9c44e6253aa18306b3972282cd3a3",
                "reference": "705d0b4633b9c44e6253aa18306b3972282cd3a3",
                "shasum": ""
            },
            "require": {
                "doctrine/annotations": "^1.0",
                "doctrine/instantiator": "^1.0.3",
                "jms/metadata": "~1.1",
                "jms/parser-lib": "1.*",
                "php": ">=5.5.0",
                "phpcollection/phpcollection": "~0.1",
                "phpoption/phpoption": "^1.1"
            },
            "conflict": {
                "twig/twig": "<1.12"
            },
            "require-dev": {
                "doctrine/orm": "~2.1",
                "doctrine/phpcr-odm": "^1.3|^2.0",
                "jackalope/jackalope-doctrine-dbal": "^1.1.5",
                "phpunit/phpunit": "^4.8|^5.0",
                "propel/propel1": "~1.7",
                "symfony/filesystem": "^2.1",
                "symfony/form": "~2.1",
                "symfony/translation": "^2.1",
                "symfony/validator": "^2.2",
                "symfony/yaml": "^2.1",
                "twig/twig": "~1.12|~2.0"
            },
            "suggest": {
                "symfony/yaml": "Required if you'd like to serialize data to YAML format."
            },
            "type": "library",
            "extra": {
                "branch-alias": {
                    "dev-master": "1.3-dev"
                }
            },
            "autoload": {
                "psr-0": {
                    "JMS\\Serializer": "src/"
                }
            },
            "notification-url": "https://packagist.org/downloads/",
            "license": [
                "Apache2"
            ],
            "authors": [
                {
                    "name": "Johannes M. Schmitt",
                    "email": "schmittjoh@gmail.com"
                }
            ],
            "description": "Library for (de-)serializing data of any complexity; supports XML, JSON, and YAML.",
            "homepage": "http://jmsyst.com/libs/serializer",
            "keywords": [
                "deserialization",
                "jaxb",
                "json",
                "serialization",
                "xml"
            ],
            "time": "2016-08-23 17:20:24"
        },
        {
            "name": "justinrainbow/json-schema",
            "version": "1.6.1",
            "source": {
                "type": "git",
                "url": "https://github.com/justinrainbow/json-schema.git",
                "reference": "cc84765fb7317f6b07bd8ac78364747f95b86341"
            },
            "dist": {
                "type": "zip",
                "url": "https://api.github.com/repos/justinrainbow/json-schema/zipball/cc84765fb7317f6b07bd8ac78364747f95b86341",
                "reference": "cc84765fb7317f6b07bd8ac78364747f95b86341",
                "shasum": ""
            },
            "require": {
                "php": ">=5.3.29"
            },
            "require-dev": {
                "json-schema/json-schema-test-suite": "1.1.0",
                "phpdocumentor/phpdocumentor": "~2",
                "phpunit/phpunit": "~3.7"
            },
            "bin": [
                "bin/validate-json"
            ],
            "type": "library",
            "extra": {
                "branch-alias": {
                    "dev-master": "1.6.x-dev"
                }
            },
            "autoload": {
                "psr-4": {
                    "JsonSchema\\": "src/JsonSchema/"
                }
            },
            "notification-url": "https://packagist.org/downloads/",
            "license": [
                "BSD-3-Clause"
            ],
            "authors": [
                {
                    "name": "Bruno Prieto Reis",
                    "email": "bruno.p.reis@gmail.com"
                },
                {
                    "name": "Justin Rainbow",
                    "email": "justin.rainbow@gmail.com"
                },
                {
                    "name": "Igor Wiedler",
                    "email": "igor@wiedler.ch"
                },
                {
                    "name": "Robert Schönthal",
                    "email": "seroscho@googlemail.com"
                }
            ],
            "description": "A library to validate a json schema.",
            "homepage": "https://github.com/justinrainbow/json-schema",
            "keywords": [
                "json",
                "schema"
            ],
            "time": "2016-01-25 15:43:01"
        },
        {
            "name": "kherge/version",
            "version": "1.0.1",
            "source": {
                "type": "git",
                "url": "https://github.com/kherge-abandoned/Version.git",
                "reference": "f07cf83f8ce533be8f93d2893d96d674bbeb7e30"
            },
            "dist": {
                "type": "zip",
                "url": "https://api.github.com/repos/kherge-abandoned/Version/zipball/f07cf83f8ce533be8f93d2893d96d674bbeb7e30",
                "reference": "f07cf83f8ce533be8f93d2893d96d674bbeb7e30",
                "shasum": ""
            },
            "require": {
                "php": ">=5.3.3"
            },
            "type": "library",
            "extra": {
                "branch-alias": {
                    "dev-master": "1.0-dev"
                }
            },
            "autoload": {
                "psr-0": {
                    "KevinGH\\Version": "src/lib/"
                }
            },
            "notification-url": "https://packagist.org/downloads/",
            "license": [
                "MIT"
            ],
            "authors": [
                {
                    "name": "Kevin Herrera",
                    "email": "me@kevingh.com"
                }
            ],
            "description": "A parsing and comparison library for semantic versioning.",
            "homepage": "http://github.com/kherge/Version",
            "time": "2012-08-16 17:13:03"
        },
        {
            "name": "mikey179/vfsStream",
            "version": "v1.6.4",
            "source": {
                "type": "git",
                "url": "https://github.com/mikey179/vfsStream.git",
                "reference": "0247f57b2245e8ad2e689d7cee754b45fbabd592"
            },
            "dist": {
                "type": "zip",
                "url": "https://api.github.com/repos/mikey179/vfsStream/zipball/0247f57b2245e8ad2e689d7cee754b45fbabd592",
                "reference": "0247f57b2245e8ad2e689d7cee754b45fbabd592",
                "shasum": ""
            },
            "require": {
                "php": ">=5.3.0"
            },
            "require-dev": {
                "phpunit/phpunit": "~4.5"
            },
            "type": "library",
            "extra": {
                "branch-alias": {
                    "dev-master": "1.6.x-dev"
                }
            },
            "autoload": {
                "psr-0": {
                    "org\\bovigo\\vfs\\": "src/main/php"
                }
            },
            "notification-url": "https://packagist.org/downloads/",
            "license": [
                "BSD-3-Clause"
            ],
            "authors": [
                {
                    "name": "Frank Kleine",
                    "homepage": "http://frankkleine.de/",
                    "role": "Developer"
                }
            ],
            "description": "Virtual file system to mock the real file system in unit tests.",
            "homepage": "http://vfs.bovigo.org/",
            "time": "2016-07-18 14:02:57"
        },
        {
            "name": "monolog/monolog",
            "version": "1.21.0",
            "source": {
                "type": "git",
                "url": "https://github.com/Seldaek/monolog.git",
                "reference": "f42fbdfd53e306bda545845e4dbfd3e72edb4952"
            },
            "dist": {
                "type": "zip",
                "url": "https://api.github.com/repos/Seldaek/monolog/zipball/f42fbdfd53e306bda545845e4dbfd3e72edb4952",
                "reference": "f42fbdfd53e306bda545845e4dbfd3e72edb4952",
                "shasum": ""
            },
            "require": {
                "php": ">=5.3.0",
                "psr/log": "~1.0"
            },
            "provide": {
                "psr/log-implementation": "1.0.0"
            },
            "require-dev": {
                "aws/aws-sdk-php": "^2.4.9",
                "doctrine/couchdb": "~1.0@dev",
                "graylog2/gelf-php": "~1.0",
                "jakub-onderka/php-parallel-lint": "0.9",
                "php-amqplib/php-amqplib": "~2.4",
                "php-console/php-console": "^3.1.3",
                "phpunit/phpunit": "~4.5",
                "phpunit/phpunit-mock-objects": "2.3.0",
                "ruflin/elastica": ">=0.90 <3.0",
                "sentry/sentry": "^0.13",
                "swiftmailer/swiftmailer": "~5.3"
            },
            "suggest": {
                "aws/aws-sdk-php": "Allow sending log messages to AWS services like DynamoDB",
                "doctrine/couchdb": "Allow sending log messages to a CouchDB server",
                "ext-amqp": "Allow sending log messages to an AMQP server (1.0+ required)",
                "ext-mongo": "Allow sending log messages to a MongoDB server",
                "graylog2/gelf-php": "Allow sending log messages to a GrayLog2 server",
                "mongodb/mongodb": "Allow sending log messages to a MongoDB server via PHP Driver",
                "php-amqplib/php-amqplib": "Allow sending log messages to an AMQP server using php-amqplib",
                "php-console/php-console": "Allow sending log messages to Google Chrome",
                "rollbar/rollbar": "Allow sending log messages to Rollbar",
                "ruflin/elastica": "Allow sending log messages to an Elastic Search server",
                "sentry/sentry": "Allow sending log messages to a Sentry server"
            },
            "type": "library",
            "extra": {
                "branch-alias": {
                    "dev-master": "2.0.x-dev"
                }
            },
            "autoload": {
                "psr-4": {
                    "Monolog\\": "src/Monolog"
                }
            },
            "notification-url": "https://packagist.org/downloads/",
            "license": [
                "MIT"
            ],
            "authors": [
                {
                    "name": "Jordi Boggiano",
                    "email": "j.boggiano@seld.be",
                    "homepage": "http://seld.be"
                }
            ],
            "description": "Sends your logs to files, sockets, inboxes, databases and various web services",
            "homepage": "http://github.com/Seldaek/monolog",
            "keywords": [
                "log",
                "logging",
                "psr-3"
            ],
            "time": "2016-07-29 03:23:52"
        },
        {
            "name": "myclabs/deep-copy",
            "version": "1.5.4",
            "source": {
                "type": "git",
                "url": "https://github.com/myclabs/DeepCopy.git",
                "reference": "ea74994a3dc7f8d2f65a06009348f2d63c81e61f"
            },
            "dist": {
                "type": "zip",
                "url": "https://api.github.com/repos/myclabs/DeepCopy/zipball/ea74994a3dc7f8d2f65a06009348f2d63c81e61f",
                "reference": "ea74994a3dc7f8d2f65a06009348f2d63c81e61f",
                "shasum": ""
            },
            "require": {
                "php": ">=5.4.0"
            },
            "require-dev": {
                "doctrine/collections": "1.*",
                "phpunit/phpunit": "~4.1"
            },
            "type": "library",
            "autoload": {
                "psr-4": {
                    "DeepCopy\\": "src/DeepCopy/"
                }
            },
            "notification-url": "https://packagist.org/downloads/",
            "license": [
                "MIT"
            ],
            "description": "Create deep copies (clones) of your objects",
            "homepage": "https://github.com/myclabs/DeepCopy",
            "keywords": [
                "clone",
                "copy",
                "duplicate",
                "object",
                "object graph"
            ],
            "time": "2016-09-16 13:37:59"
        },
        {
            "name": "nikic/php-parser",
            "version": "v1.4.1",
            "source": {
                "type": "git",
                "url": "https://github.com/nikic/PHP-Parser.git",
                "reference": "f78af2c9c86107aa1a34cd1dbb5bbe9eeb0d9f51"
            },
            "dist": {
                "type": "zip",
                "url": "https://api.github.com/repos/nikic/PHP-Parser/zipball/f78af2c9c86107aa1a34cd1dbb5bbe9eeb0d9f51",
                "reference": "f78af2c9c86107aa1a34cd1dbb5bbe9eeb0d9f51",
                "shasum": ""
            },
            "require": {
                "ext-tokenizer": "*",
                "php": ">=5.3"
            },
            "type": "library",
            "extra": {
                "branch-alias": {
                    "dev-master": "1.4-dev"
                }
            },
            "autoload": {
                "files": [
                    "lib/bootstrap.php"
                ]
            },
            "notification-url": "https://packagist.org/downloads/",
            "license": [
                "BSD-3-Clause"
            ],
            "authors": [
                {
                    "name": "Nikita Popov"
                }
            ],
            "description": "A PHP parser written in PHP",
            "keywords": [
                "parser",
                "php"
            ],
            "time": "2015-09-19 14:15:08"
        },
        {
            "name": "pdepend/pdepend",
            "version": "2.2.4",
            "source": {
                "type": "git",
                "url": "https://github.com/pdepend/pdepend.git",
                "reference": "b086687f3a01dc6bb92d633aef071d2c5dd0db06"
            },
            "dist": {
                "type": "zip",
                "url": "https://api.github.com/repos/pdepend/pdepend/zipball/b086687f3a01dc6bb92d633aef071d2c5dd0db06",
                "reference": "b086687f3a01dc6bb92d633aef071d2c5dd0db06",
                "shasum": ""
            },
            "require": {
                "php": ">=5.3.7",
                "symfony/config": "^2.3.0|^3",
                "symfony/dependency-injection": "^2.3.0|^3",
                "symfony/filesystem": "^2.3.0|^3"
            },
            "require-dev": {
                "phpunit/phpunit": "^4.4.0,<4.8",
                "squizlabs/php_codesniffer": "^2.0.0"
            },
            "bin": [
                "src/bin/pdepend"
            ],
            "type": "library",
            "autoload": {
                "psr-4": {
                    "PDepend\\": "src/main/php/PDepend"
                }
            },
            "notification-url": "https://packagist.org/downloads/",
            "license": [
                "BSD-3-Clause"
            ],
            "description": "Official version of pdepend to be handled with Composer",
            "time": "2016-03-10 15:15:04"
        },
        {
            "name": "pear/archive_tar",
            "version": "1.4.2",
            "source": {
                "type": "git",
                "url": "https://github.com/pear/Archive_Tar.git",
                "reference": "bdd47347df76dbaa89227c5e1afd6f6809985b4c"
            },
            "dist": {
                "type": "zip",
                "url": "https://api.github.com/repos/pear/Archive_Tar/zipball/bdd47347df76dbaa89227c5e1afd6f6809985b4c",
                "reference": "bdd47347df76dbaa89227c5e1afd6f6809985b4c",
                "shasum": ""
            },
            "require": {
                "pear/pear-core-minimal": "^1.10.0alpha2",
                "php": ">=5.2.0"
            },
            "require-dev": {
                "phpunit/phpunit": "*"
            },
            "suggest": {
                "ext-bz2": "bz2 compression support.",
                "ext-xz": "lzma2 compression support.",
                "ext-zlib": "Gzip compression support."
            },
            "type": "library",
            "extra": {
                "branch-alias": {
                    "dev-master": "1.4.x-dev"
                }
            },
            "autoload": {
                "psr-0": {
                    "Archive_Tar": ""
                }
            },
            "notification-url": "https://packagist.org/downloads/",
            "include-path": [
                "./"
            ],
            "license": [
                "BSD-3-Clause"
            ],
            "authors": [
                {
                    "name": "Vincent Blavet",
                    "email": "vincent@phpconcept.net"
                },
                {
                    "name": "Greg Beaver",
                    "email": "greg@chiaraquartet.net"
                },
                {
                    "name": "Michiel Rook",
                    "email": "mrook@php.net"
                }
            ],
            "description": "Tar file management class",
            "homepage": "https://github.com/pear/Archive_Tar",
            "keywords": [
                "archive",
                "tar"
            ],
            "time": "2016-02-25 10:30:39"
        },
        {
            "name": "pear/console_getopt",
            "version": "v1.4.1",
            "source": {
                "type": "git",
                "url": "https://github.com/pear/Console_Getopt.git",
                "reference": "82f05cd1aa3edf34e19aa7c8ca312ce13a6a577f"
            },
            "dist": {
                "type": "zip",
                "url": "https://api.github.com/repos/pear/Console_Getopt/zipball/82f05cd1aa3edf34e19aa7c8ca312ce13a6a577f",
                "reference": "82f05cd1aa3edf34e19aa7c8ca312ce13a6a577f",
                "shasum": ""
            },
            "type": "library",
            "autoload": {
                "psr-0": {
                    "Console": "./"
                }
            },
            "notification-url": "https://packagist.org/downloads/",
            "include-path": [
                "./"
            ],
            "license": [
                "BSD-2-Clause"
            ],
            "authors": [
                {
                    "name": "Greg Beaver",
                    "email": "cellog@php.net",
                    "role": "Helper"
                },
                {
                    "name": "Andrei Zmievski",
                    "email": "andrei@php.net",
                    "role": "Lead"
                },
                {
                    "name": "Stig Bakken",
                    "email": "stig@php.net",
                    "role": "Developer"
                }
            ],
            "description": "More info available on: http://pear.php.net/package/Console_Getopt",
            "time": "2015-07-20 20:28:12"
        },
        {
            "name": "pear/http_request2",
            "version": "dev-trunk",
            "source": {
                "type": "git",
                "url": "https://github.com/pear/HTTP_Request2.git",
                "reference": "3599cf0fe455a4e281da464f6510bfc5c2ce54c4"
            },
            "dist": {
                "type": "zip",
<<<<<<< HEAD
                "url": "https://api.github.com/repos/pear/HTTP_Request2/zipball/3599cf0fe455a4e281da464f6510bfc5c2ce54c4",
                "reference": "3599cf0fe455a4e281da464f6510bfc5c2ce54c4",
=======
                "url": "https://api.github.com/repos/pear/HTTP_Request2/zipball/f36670a10bb9586d0e5f9d291f979cb6c8f94bfc",
                "reference": "f36670a10bb9586d0e5f9d291f979cb6c8f94bfc",
>>>>>>> a961a909
                "shasum": ""
            },
            "require": {
                "pear/net_url2": "^2.2.0",
                "pear/pear_exception": "^1.0.0",
                "php": ">=5.2.0"
            },
            "suggest": {
                "ext-fileinfo": "Adds support for looking up mime-types using finfo.",
                "ext-zlib": "Allows handling gzip compressed responses.",
                "lib-curl": "Allows using cURL as a request backend.",
                "lib-openssl": "Allows handling SSL requests when not using cURL."
            },
            "type": "library",
            "extra": {
                "branch-alias": {
                    "dev-trunk": "2.2-dev"
                }
            },
            "autoload": {
                "psr-0": {
                    "HTTP_Request2": ""
                }
            },
            "notification-url": "https://packagist.org/downloads/",
            "include-path": [
                "./"
            ],
            "license": [
                "BSD-3-Clause"
            ],
            "authors": [
                {
                    "name": "Alexey Borzov",
                    "email": "avb@php.net"
                }
            ],
            "description": "Provides an easy way to perform HTTP requests.",
            "homepage": "http://pear.php.net/package/HTTP_Request2",
            "keywords": [
                "PEAR",
                "curl",
                "http",
                "request"
            ],
            "time": "2016-02-13 20:20:39"
        },
        {
            "name": "pear/net_growl",
            "version": "dev-trunk",
            "source": {
                "type": "git",
                "url": "https://github.com/pear/Net_Growl.git",
                "reference": "b11fdbf93bb1adecb0cc6bda779e47ce54f3d526"
            },
            "dist": {
                "type": "zip",
<<<<<<< HEAD
                "url": "https://api.github.com/repos/pear/Net_Growl/zipball/b11fdbf93bb1adecb0cc6bda779e47ce54f3d526",
                "reference": "b11fdbf93bb1adecb0cc6bda779e47ce54f3d526",
=======
                "url": "https://api.github.com/repos/pear/Net_Growl/zipball/845dac9651ef06337fb62ac51da1d4004081f767",
                "reference": "845dac9651ef06337fb62ac51da1d4004081f767",
>>>>>>> a961a909
                "shasum": ""
            },
            "require": {
                "pear/pear_exception": "*"
            },
            "require-dev": {
                "phpunit/phpunit": "*"
            },
            "type": "library",
            "autoload": {
                "psr-0": {
                    "Net": "./"
                }
            },
            "notification-url": "https://packagist.org/downloads/",
            "include-path": [
                "./"
            ],
            "license": [
                "BSD License"
            ],
            "authors": [
                {
                    "name": "Laurent Laville",
                    "email": "pear@laurent-laville.org",
                    "role": "Lead"
                },
                {
                    "name": "Bertrand Mansion",
                    "email": "bmansion@mamasam.com",
                    "role": "Lead"
                },
                {
                    "name": "Brian Dunnington",
                    "role": "Helper"
                }
            ],
            "description": "More info available on: http://pear.php.net/package/Net_Growl",
            "time": "2015-12-02 20:52:55"
        },
        {
            "name": "pear/net_url2",
            "version": "v2.2.1",
            "source": {
                "type": "git",
                "url": "https://github.com/pear/Net_URL2.git",
                "reference": "43a87606daf52efe6685c92131be083143108e37"
            },
            "dist": {
                "type": "zip",
                "url": "https://api.github.com/repos/pear/Net_URL2/zipball/43a87606daf52efe6685c92131be083143108e37",
                "reference": "43a87606daf52efe6685c92131be083143108e37",
                "shasum": ""
            },
            "require": {
                "php": ">=5.1.4"
            },
            "require-dev": {
                "phpunit/phpunit": ">=3.3.0"
            },
            "type": "library",
            "extra": {
                "branch-alias": {
                    "dev-master": "2.2.x-dev"
                }
            },
            "autoload": {
                "classmap": [
                    "Net/URL2.php"
                ]
            },
            "notification-url": "https://packagist.org/downloads/",
            "license": [
                "BSD-3-Clause"
            ],
            "authors": [
                {
                    "name": "David Coallier",
                    "email": "davidc@php.net"
                },
                {
                    "name": "Tom Klingenberg",
                    "email": "tkli@php.net"
                },
                {
                    "name": "Christian Schmidt",
                    "email": "chmidt@php.net"
                }
            ],
            "description": "Class for parsing and handling URL. Provides parsing of URLs into their constituent parts (scheme, host, path etc.), URL generation, and resolving of relative URLs.",
            "homepage": "https://github.com/pear/Net_URL2",
            "keywords": [
                "PEAR",
                "net",
                "networking",
                "rfc3986",
                "uri",
                "url"
            ],
            "time": "2016-04-18 22:24:01"
        },
        {
            "name": "pear/pear-core-minimal",
            "version": "v1.10.1",
            "source": {
                "type": "git",
                "url": "https://github.com/pear/pear-core-minimal.git",
                "reference": "cae0f1ce0cb5bddb611b0a652d322905a65a5896"
            },
            "dist": {
                "type": "zip",
                "url": "https://api.github.com/repos/pear/pear-core-minimal/zipball/cae0f1ce0cb5bddb611b0a652d322905a65a5896",
                "reference": "cae0f1ce0cb5bddb611b0a652d322905a65a5896",
                "shasum": ""
            },
            "require": {
                "pear/console_getopt": "~1.3",
                "pear/pear_exception": "~1.0"
            },
            "replace": {
                "rsky/pear-core-min": "self.version"
            },
            "type": "library",
            "autoload": {
                "psr-0": {
                    "": "src/"
                }
            },
            "notification-url": "https://packagist.org/downloads/",
            "include-path": [
                "src/"
            ],
            "license": [
                "BSD-3-Clause"
            ],
            "authors": [
                {
                    "name": "Christian Weiske",
                    "email": "cweiske@php.net",
                    "role": "Lead"
                }
            ],
            "description": "Minimal set of PEAR core files to be used as composer dependency",
            "time": "2015-10-17 11:41:19"
        },
        {
            "name": "pear/pear_exception",
            "version": "v1.0.0",
            "source": {
                "type": "git",
                "url": "https://github.com/pear/PEAR_Exception.git",
                "reference": "8c18719fdae000b690e3912be401c76e406dd13b"
            },
            "dist": {
                "type": "zip",
                "url": "https://api.github.com/repos/pear/PEAR_Exception/zipball/8c18719fdae000b690e3912be401c76e406dd13b",
                "reference": "8c18719fdae000b690e3912be401c76e406dd13b",
                "shasum": ""
            },
            "require": {
                "php": ">=4.4.0"
            },
            "require-dev": {
                "phpunit/phpunit": "*"
            },
            "type": "class",
            "extra": {
                "branch-alias": {
                    "dev-master": "1.0.x-dev"
                }
            },
            "autoload": {
                "psr-0": {
                    "PEAR": ""
                }
            },
            "notification-url": "https://packagist.org/downloads/",
            "include-path": [
                "."
            ],
            "license": [
                "BSD-2-Clause"
            ],
            "authors": [
                {
                    "name": "Helgi Thormar",
                    "email": "dufuz@php.net"
                },
                {
                    "name": "Greg Beaver",
                    "email": "cellog@php.net"
                }
            ],
            "description": "The PEAR Exception base class.",
            "homepage": "https://github.com/pear/PEAR_Exception",
            "keywords": [
                "exception"
            ],
            "time": "2015-02-10 20:07:52"
        },
        {
            "name": "pear/versioncontrol_git",
            "version": "dev-master",
            "source": {
                "type": "git",
                "url": "https://github.com/pear/VersionControl_Git.git",
                "reference": "d2fd5c37a27541a4cea554d67cd39c73d7cb71fe"
            },
            "dist": {
                "type": "zip",
                "url": "https://api.github.com/repos/pear/VersionControl_Git/zipball/d2fd5c37a27541a4cea554d67cd39c73d7cb71fe",
                "reference": "d2fd5c37a27541a4cea554d67cd39c73d7cb71fe",
                "shasum": ""
            },
            "require": {
                "pear/pear-core-minimal": "^1.9",
                "pear/pear_exception": "*"
            },
            "require-dev": {
                "phpunit/phpunit": "*"
            },
            "type": "library",
            "autoload": {
                "psr-0": {
                    "VersionControl": "./"
                }
            },
            "notification-url": "https://packagist.org/downloads/",
            "include-path": [
                "./"
            ],
            "license": [
                "Apache License"
            ],
            "authors": [
                {
                    "name": "Kousuke Ebihara",
                    "email": "ebihara@php.net",
                    "role": "Lead"
                }
            ],
            "description": "VersionControl_Git is a library that provides OO interface to handle Git repository.",
            "time": "2015-11-04 13:03:54"
        },
        {
            "name": "pear/versioncontrol_svn",
            "version": "0.5.2",
            "source": {
                "type": "git",
                "url": "https://github.com/pear/VersionControl_SVN.git",
                "reference": "10d899fcd2df32852c4e557d71def472071686f5"
            },
            "dist": {
                "type": "zip",
                "url": "https://api.github.com/repos/pear/VersionControl_SVN/zipball/10d899fcd2df32852c4e557d71def472071686f5",
                "reference": "10d899fcd2df32852c4e557d71def472071686f5",
                "shasum": ""
            },
            "require": {
                "pear/pear_exception": "*@dev",
                "php": ">=5.3.0"
            },
            "require-dev": {
                "phpunit/phpunit": "*"
            },
            "type": "library",
            "autoload": {
                "psr-0": {
                    "VersionControl_SVN": "./"
                }
            },
            "notification-url": "https://packagist.org/downloads/",
            "include-path": [
                "./"
            ],
            "license": [
                "BSD License"
            ],
            "authors": [
                {
                    "name": "Michiel Rook",
                    "email": "mrook@php.net",
                    "role": "Lead"
                },
                {
                    "name": "Clay Loveless",
                    "email": "clay@loveless.net",
                    "role": "Lead"
                }
            ],
            "description": "More info available on: http://pear.php.net/package/VersionControl_SVN",
            "time": "2014-09-29 07:55:44"
        },
        {
            "name": "phpcollection/phpcollection",
            "version": "0.5.0",
            "source": {
                "type": "git",
                "url": "https://github.com/schmittjoh/php-collection.git",
                "reference": "f2bcff45c0da7c27991bbc1f90f47c4b7fb434a6"
            },
            "dist": {
                "type": "zip",
                "url": "https://api.github.com/repos/schmittjoh/php-collection/zipball/f2bcff45c0da7c27991bbc1f90f47c4b7fb434a6",
                "reference": "f2bcff45c0da7c27991bbc1f90f47c4b7fb434a6",
                "shasum": ""
            },
            "require": {
                "phpoption/phpoption": "1.*"
            },
            "type": "library",
            "extra": {
                "branch-alias": {
                    "dev-master": "0.4-dev"
                }
            },
            "autoload": {
                "psr-0": {
                    "PhpCollection": "src/"
                }
            },
            "notification-url": "https://packagist.org/downloads/",
            "license": [
                "Apache2"
            ],
            "authors": [
                {
                    "name": "Johannes M. Schmitt",
                    "email": "schmittjoh@gmail.com"
                }
            ],
            "description": "General-Purpose Collection Library for PHP",
            "keywords": [
                "collection",
                "list",
                "map",
                "sequence",
                "set"
            ],
            "time": "2015-05-17 12:39:23"
        },
        {
            "name": "phpdocumentor/fileset",
            "version": "1.0.0",
            "source": {
                "type": "git",
                "url": "https://github.com/phpDocumentor/Fileset.git",
                "reference": "bfa78d8fa9763dfce6d0e5d3730c1d8ab25d34b0"
            },
            "dist": {
                "type": "zip",
                "url": "https://api.github.com/repos/phpDocumentor/Fileset/zipball/bfa78d8fa9763dfce6d0e5d3730c1d8ab25d34b0",
                "reference": "bfa78d8fa9763dfce6d0e5d3730c1d8ab25d34b0",
                "shasum": ""
            },
            "require": {
                "php": ">=5.3.3",
                "symfony/finder": "~2.1"
            },
            "require-dev": {
                "phpunit/phpunit": "~3.7"
            },
            "type": "library",
            "autoload": {
                "psr-0": {
                    "phpDocumentor": [
                        "src/",
                        "tests/unit/"
                    ]
                }
            },
            "notification-url": "https://packagist.org/downloads/",
            "license": [
                "MIT"
            ],
            "description": "Fileset component for collecting a set of files given directories and file paths",
            "homepage": "http://www.phpdoc.org",
            "keywords": [
                "files",
                "fileset",
                "phpdoc"
            ],
            "time": "2013-08-06 21:07:42"
        },
        {
            "name": "phpdocumentor/graphviz",
            "version": "1.0.4",
            "source": {
                "type": "git",
                "url": "https://github.com/phpDocumentor/GraphViz.git",
                "reference": "a906a90a9f230535f25ea31caf81b2323956283f"
            },
            "dist": {
                "type": "zip",
                "url": "https://api.github.com/repos/phpDocumentor/GraphViz/zipball/a906a90a9f230535f25ea31caf81b2323956283f",
                "reference": "a906a90a9f230535f25ea31caf81b2323956283f",
                "shasum": ""
            },
            "require": {
                "php": ">=5.3.3"
            },
            "require-dev": {
                "phpunit/phpunit": "~4.0"
            },
            "type": "library",
            "autoload": {
                "psr-0": {
                    "phpDocumentor": [
                        "src/",
                        "tests/unit"
                    ]
                }
            },
            "notification-url": "https://packagist.org/downloads/",
            "license": [
                "MIT"
            ],
            "authors": [
                {
                    "name": "Mike van Riel",
                    "email": "mike.vanriel@naenius.com"
                }
            ],
            "time": "2016-02-02 13:00:08"
        },
        {
            "name": "phpdocumentor/phpdocumentor",
            "version": "v2.9.0",
            "source": {
                "type": "git",
                "url": "https://github.com/phpDocumentor/phpDocumentor2.git",
                "reference": "be607da0eef9b9249c43c5b4820d25d631c73667"
            },
            "dist": {
                "type": "zip",
                "url": "https://api.github.com/repos/phpDocumentor/phpDocumentor2/zipball/be607da0eef9b9249c43c5b4820d25d631c73667",
                "reference": "be607da0eef9b9249c43c5b4820d25d631c73667",
                "shasum": ""
            },
            "require": {
                "cilex/cilex": "~1.0",
                "erusev/parsedown": "~1.0",
                "herrera-io/phar-update": "1.0.3",
                "jms/serializer": ">=0.12",
                "monolog/monolog": "~1.6",
                "php": ">=5.3.3",
                "phpdocumentor/fileset": "~1.0",
                "phpdocumentor/graphviz": "~1.0",
                "phpdocumentor/reflection": "^3.0",
                "phpdocumentor/reflection-docblock": "~2.0",
                "symfony/config": "~2.3",
                "symfony/console": "~2.3",
                "symfony/event-dispatcher": "~2.1",
                "symfony/process": "~2.0",
                "symfony/stopwatch": "~2.3",
                "symfony/validator": "~2.2",
                "twig/twig": "~1.3",
                "zendframework/zend-cache": "~2.1",
                "zendframework/zend-config": "~2.1",
                "zendframework/zend-filter": "~2.1",
                "zendframework/zend-i18n": "~2.1",
                "zendframework/zend-serializer": "~2.1",
                "zendframework/zend-servicemanager": "~2.1",
                "zendframework/zend-stdlib": "~2.1",
                "zetacomponents/document": ">=1.3.1"
            },
            "require-dev": {
                "behat/behat": "~3.0",
                "mikey179/vfsstream": "~1.2",
                "mockery/mockery": "~0.9@dev",
                "phpunit/phpunit": "~4.0",
                "squizlabs/php_codesniffer": "~1.4",
                "symfony/expression-language": "~2.4"
            },
            "suggest": {
                "ext-twig": "Enabling the twig extension improves the generation of twig based templates.",
                "ext-xslcache": "Enabling the XSLCache extension improves the generation of xml based templates."
            },
            "bin": [
                "bin/phpdoc.php",
                "bin/phpdoc"
            ],
            "type": "library",
            "extra": {
                "branch-alias": {
                    "dev-develop": "2.9-dev"
                }
            },
            "autoload": {
                "psr-0": {
                    "phpDocumentor": [
                        "src/",
                        "tests/unit/"
                    ],
                    "Cilex\\Provider": [
                        "src/"
                    ]
                }
            },
            "notification-url": "https://packagist.org/downloads/",
            "license": [
                "MIT"
            ],
            "description": "Documentation Generator for PHP",
            "homepage": "http://www.phpdoc.org",
            "keywords": [
                "api",
                "application",
                "dga",
                "documentation",
                "phpdoc"
            ],
            "time": "2016-05-22 09:50:56"
        },
        {
            "name": "phpdocumentor/reflection",
            "version": "3.0.1",
            "source": {
                "type": "git",
                "url": "https://github.com/phpDocumentor/Reflection.git",
                "reference": "793bfd92d9a0fc96ae9608fb3e947c3f59fb3a0d"
            },
            "dist": {
                "type": "zip",
                "url": "https://api.github.com/repos/phpDocumentor/Reflection/zipball/793bfd92d9a0fc96ae9608fb3e947c3f59fb3a0d",
                "reference": "793bfd92d9a0fc96ae9608fb3e947c3f59fb3a0d",
                "shasum": ""
            },
            "require": {
                "nikic/php-parser": "^1.0",
                "php": ">=5.3.3",
                "phpdocumentor/reflection-docblock": "~2.0",
                "psr/log": "~1.0"
            },
            "require-dev": {
                "behat/behat": "~2.4",
                "mockery/mockery": "~0.8",
                "phpunit/phpunit": "~4.0"
            },
            "type": "library",
            "extra": {
                "branch-alias": {
                    "dev-master": "1.0.x-dev"
                }
            },
            "autoload": {
                "psr-0": {
                    "phpDocumentor": [
                        "src/",
                        "tests/unit/",
                        "tests/mocks/"
                    ]
                }
            },
            "notification-url": "https://packagist.org/downloads/",
            "license": [
                "MIT"
            ],
            "description": "Reflection library to do Static Analysis for PHP Projects",
            "homepage": "http://www.phpdoc.org",
            "keywords": [
                "phpDocumentor",
                "phpdoc",
                "reflection",
                "static analysis"
            ],
            "time": "2016-05-21 08:42:32"
        },
        {
            "name": "phpdocumentor/reflection-docblock",
            "version": "2.0.4",
            "source": {
                "type": "git",
                "url": "https://github.com/phpDocumentor/ReflectionDocBlock.git",
                "reference": "d68dbdc53dc358a816f00b300704702b2eaff7b8"
            },
            "dist": {
                "type": "zip",
                "url": "https://api.github.com/repos/phpDocumentor/ReflectionDocBlock/zipball/d68dbdc53dc358a816f00b300704702b2eaff7b8",
                "reference": "d68dbdc53dc358a816f00b300704702b2eaff7b8",
                "shasum": ""
            },
            "require": {
                "php": ">=5.3.3"
            },
            "require-dev": {
                "phpunit/phpunit": "~4.0"
            },
            "suggest": {
                "dflydev/markdown": "~1.0",
                "erusev/parsedown": "~1.0"
            },
            "type": "library",
            "extra": {
                "branch-alias": {
                    "dev-master": "2.0.x-dev"
                }
            },
            "autoload": {
                "psr-0": {
                    "phpDocumentor": [
                        "src/"
                    ]
                }
            },
            "notification-url": "https://packagist.org/downloads/",
            "license": [
                "MIT"
            ],
            "authors": [
                {
                    "name": "Mike van Riel",
                    "email": "mike.vanriel@naenius.com"
                }
            ],
            "time": "2015-02-03 12:10:50"
        },
        {
            "name": "phploc/phploc",
            "version": "2.0.6",
            "source": {
                "type": "git",
                "url": "https://github.com/sebastianbergmann/phploc.git",
                "reference": "322ad07c112d5c6832abed4269d648cacff5959b"
            },
            "dist": {
                "type": "zip",
                "url": "https://api.github.com/repos/sebastianbergmann/phploc/zipball/322ad07c112d5c6832abed4269d648cacff5959b",
                "reference": "322ad07c112d5c6832abed4269d648cacff5959b",
                "shasum": ""
            },
            "require": {
                "php": ">=5.3.3",
                "sebastian/finder-facade": "~1.1",
                "sebastian/git": "~1.0",
                "sebastian/version": "~1.0",
                "symfony/console": "~2.2"
            },
            "bin": [
                "phploc"
            ],
            "type": "library",
            "extra": {
                "branch-alias": {
                    "dev-master": "2.0-dev"
                }
            },
            "autoload": {
                "classmap": [
                    "src/"
                ]
            },
            "notification-url": "https://packagist.org/downloads/",
            "license": [
                "BSD-3-Clause"
            ],
            "authors": [
                {
                    "name": "Sebastian Bergmann",
                    "email": "sebastian@phpunit.de",
                    "role": "lead"
                }
            ],
            "description": "A tool for quickly measuring the size of a PHP project.",
            "homepage": "https://github.com/sebastianbergmann/phploc",
            "time": "2014-06-25 08:11:02"
        },
        {
            "name": "phpmd/phpmd",
            "version": "2.4.3",
            "source": {
                "type": "git",
                "url": "https://github.com/phpmd/phpmd.git",
                "reference": "2b9c2417a18696dfb578b38c116cd0ddc19b256e"
            },
            "dist": {
                "type": "zip",
                "url": "https://api.github.com/repos/phpmd/phpmd/zipball/2b9c2417a18696dfb578b38c116cd0ddc19b256e",
                "reference": "2b9c2417a18696dfb578b38c116cd0ddc19b256e",
                "shasum": ""
            },
            "require": {
                "pdepend/pdepend": "^2.0.4",
                "php": ">=5.3.0"
            },
            "require-dev": {
                "phpunit/phpunit": "^4.0",
                "squizlabs/php_codesniffer": "^2.0"
            },
            "bin": [
                "src/bin/phpmd"
            ],
            "type": "project",
            "autoload": {
                "psr-0": {
                    "PHPMD\\": "src/main/php"
                }
            },
            "notification-url": "https://packagist.org/downloads/",
            "license": [
                "BSD-3-Clause"
            ],
            "authors": [
                {
                    "name": "Manuel Pichler",
                    "email": "github@manuel-pichler.de",
                    "homepage": "https://github.com/manuelpichler",
                    "role": "Project Founder"
                },
                {
                    "name": "Other contributors",
                    "homepage": "https://github.com/phpmd/phpmd/graphs/contributors",
                    "role": "Contributors"
                },
                {
                    "name": "Marc Würth",
                    "email": "ravage@bluewin.ch",
                    "homepage": "https://github.com/ravage84",
                    "role": "Project Maintainer"
                }
            ],
            "description": "PHPMD is a spin-off project of PHP Depend and aims to be a PHP equivalent of the well known Java tool PMD.",
            "homepage": "http://phpmd.org/",
            "keywords": [
                "mess detection",
                "mess detector",
                "pdepend",
                "phpmd",
                "pmd"
            ],
            "time": "2016-04-04 11:52:04"
        },
        {
            "name": "phpoption/phpoption",
            "version": "1.5.0",
            "source": {
                "type": "git",
                "url": "https://github.com/schmittjoh/php-option.git",
                "reference": "94e644f7d2051a5f0fcf77d81605f152eecff0ed"
            },
            "dist": {
                "type": "zip",
                "url": "https://api.github.com/repos/schmittjoh/php-option/zipball/94e644f7d2051a5f0fcf77d81605f152eecff0ed",
                "reference": "94e644f7d2051a5f0fcf77d81605f152eecff0ed",
                "shasum": ""
            },
            "require": {
                "php": ">=5.3.0"
            },
            "require-dev": {
                "phpunit/phpunit": "4.7.*"
            },
            "type": "library",
            "extra": {
                "branch-alias": {
                    "dev-master": "1.3-dev"
                }
            },
            "autoload": {
                "psr-0": {
                    "PhpOption\\": "src/"
                }
            },
            "notification-url": "https://packagist.org/downloads/",
            "license": [
                "Apache2"
            ],
            "authors": [
                {
                    "name": "Johannes M. Schmitt",
                    "email": "schmittjoh@gmail.com"
                }
            ],
            "description": "Option Type for PHP",
            "keywords": [
                "language",
                "option",
                "php",
                "type"
            ],
            "time": "2015-07-25 16:39:46"
        },
        {
            "name": "phpspec/prophecy",
            "version": "v1.6.1",
            "source": {
                "type": "git",
                "url": "https://github.com/phpspec/prophecy.git",
                "reference": "58a8137754bc24b25740d4281399a4a3596058e0"
            },
            "dist": {
                "type": "zip",
                "url": "https://api.github.com/repos/phpspec/prophecy/zipball/58a8137754bc24b25740d4281399a4a3596058e0",
                "reference": "58a8137754bc24b25740d4281399a4a3596058e0",
                "shasum": ""
            },
            "require": {
                "doctrine/instantiator": "^1.0.2",
                "php": "^5.3|^7.0",
                "phpdocumentor/reflection-docblock": "^2.0|^3.0.2",
                "sebastian/comparator": "^1.1",
                "sebastian/recursion-context": "^1.0"
            },
            "require-dev": {
                "phpspec/phpspec": "^2.0"
            },
            "type": "library",
            "extra": {
                "branch-alias": {
                    "dev-master": "1.6.x-dev"
                }
            },
            "autoload": {
                "psr-0": {
                    "Prophecy\\": "src/"
                }
            },
            "notification-url": "https://packagist.org/downloads/",
            "license": [
                "MIT"
            ],
            "authors": [
                {
                    "name": "Konstantin Kudryashov",
                    "email": "ever.zet@gmail.com",
                    "homepage": "http://everzet.com"
                },
                {
                    "name": "Marcello Duarte",
                    "email": "marcello.duarte@gmail.com"
                }
            ],
            "description": "Highly opinionated mocking framework for PHP 5.3+",
            "homepage": "https://github.com/phpspec/prophecy",
            "keywords": [
                "Double",
                "Dummy",
                "fake",
                "mock",
                "spy",
                "stub"
            ],
            "time": "2016-06-07 08:13:47"
        },
        {
            "name": "phpunit/php-code-coverage",
            "version": "4.0.1",
            "source": {
                "type": "git",
                "url": "https://github.com/sebastianbergmann/php-code-coverage.git",
                "reference": "5f3f7e736d6319d5f1fc402aff8b026da26709a3"
            },
            "dist": {
                "type": "zip",
                "url": "https://api.github.com/repos/sebastianbergmann/php-code-coverage/zipball/5f3f7e736d6319d5f1fc402aff8b026da26709a3",
                "reference": "5f3f7e736d6319d5f1fc402aff8b026da26709a3",
                "shasum": ""
            },
            "require": {
                "php": "^5.6 || ^7.0",
                "phpunit/php-file-iterator": "~1.3",
                "phpunit/php-text-template": "~1.2",
                "phpunit/php-token-stream": "^1.4.2",
                "sebastian/code-unit-reverse-lookup": "~1.0",
                "sebastian/environment": "^1.3.2 || ^2.0",
                "sebastian/version": "~1.0|~2.0"
            },
            "require-dev": {
                "ext-xdebug": ">=2.1.4",
                "phpunit/phpunit": "^5.4"
            },
            "suggest": {
                "ext-dom": "*",
                "ext-xdebug": ">=2.4.0",
                "ext-xmlwriter": "*"
            },
            "type": "library",
            "extra": {
                "branch-alias": {
                    "dev-master": "4.0.x-dev"
                }
            },
            "autoload": {
                "classmap": [
                    "src/"
                ]
            },
            "notification-url": "https://packagist.org/downloads/",
            "license": [
                "BSD-3-Clause"
            ],
            "authors": [
                {
                    "name": "Sebastian Bergmann",
                    "email": "sb@sebastian-bergmann.de",
                    "role": "lead"
                }
            ],
            "description": "Library that provides collection, processing, and rendering functionality for PHP code coverage information.",
            "homepage": "https://github.com/sebastianbergmann/php-code-coverage",
            "keywords": [
                "coverage",
                "testing",
                "xunit"
            ],
            "time": "2016-07-26 14:39:29"
        },
        {
            "name": "phpunit/php-file-iterator",
            "version": "1.4.1",
            "source": {
                "type": "git",
                "url": "https://github.com/sebastianbergmann/php-file-iterator.git",
                "reference": "6150bf2c35d3fc379e50c7602b75caceaa39dbf0"
            },
            "dist": {
                "type": "zip",
                "url": "https://api.github.com/repos/sebastianbergmann/php-file-iterator/zipball/6150bf2c35d3fc379e50c7602b75caceaa39dbf0",
                "reference": "6150bf2c35d3fc379e50c7602b75caceaa39dbf0",
                "shasum": ""
            },
            "require": {
                "php": ">=5.3.3"
            },
            "type": "library",
            "extra": {
                "branch-alias": {
                    "dev-master": "1.4.x-dev"
                }
            },
            "autoload": {
                "classmap": [
                    "src/"
                ]
            },
            "notification-url": "https://packagist.org/downloads/",
            "license": [
                "BSD-3-Clause"
            ],
            "authors": [
                {
                    "name": "Sebastian Bergmann",
                    "email": "sb@sebastian-bergmann.de",
                    "role": "lead"
                }
            ],
            "description": "FilterIterator implementation that filters files based on a list of suffixes.",
            "homepage": "https://github.com/sebastianbergmann/php-file-iterator/",
            "keywords": [
                "filesystem",
                "iterator"
            ],
            "time": "2015-06-21 13:08:43"
        },
        {
            "name": "phpunit/php-text-template",
            "version": "1.2.1",
            "source": {
                "type": "git",
                "url": "https://github.com/sebastianbergmann/php-text-template.git",
                "reference": "31f8b717e51d9a2afca6c9f046f5d69fc27c8686"
            },
            "dist": {
                "type": "zip",
                "url": "https://api.github.com/repos/sebastianbergmann/php-text-template/zipball/31f8b717e51d9a2afca6c9f046f5d69fc27c8686",
                "reference": "31f8b717e51d9a2afca6c9f046f5d69fc27c8686",
                "shasum": ""
            },
            "require": {
                "php": ">=5.3.3"
            },
            "type": "library",
            "autoload": {
                "classmap": [
                    "src/"
                ]
            },
            "notification-url": "https://packagist.org/downloads/",
            "license": [
                "BSD-3-Clause"
            ],
            "authors": [
                {
                    "name": "Sebastian Bergmann",
                    "email": "sebastian@phpunit.de",
                    "role": "lead"
                }
            ],
            "description": "Simple template engine.",
            "homepage": "https://github.com/sebastianbergmann/php-text-template/",
            "keywords": [
                "template"
            ],
            "time": "2015-06-21 13:50:34"
        },
        {
            "name": "phpunit/php-timer",
            "version": "1.0.8",
            "source": {
                "type": "git",
                "url": "https://github.com/sebastianbergmann/php-timer.git",
                "reference": "38e9124049cf1a164f1e4537caf19c99bf1eb260"
            },
            "dist": {
                "type": "zip",
                "url": "https://api.github.com/repos/sebastianbergmann/php-timer/zipball/38e9124049cf1a164f1e4537caf19c99bf1eb260",
                "reference": "38e9124049cf1a164f1e4537caf19c99bf1eb260",
                "shasum": ""
            },
            "require": {
                "php": ">=5.3.3"
            },
            "require-dev": {
                "phpunit/phpunit": "~4|~5"
            },
            "type": "library",
            "autoload": {
                "classmap": [
                    "src/"
                ]
            },
            "notification-url": "https://packagist.org/downloads/",
            "license": [
                "BSD-3-Clause"
            ],
            "authors": [
                {
                    "name": "Sebastian Bergmann",
                    "email": "sb@sebastian-bergmann.de",
                    "role": "lead"
                }
            ],
            "description": "Utility class for timing",
            "homepage": "https://github.com/sebastianbergmann/php-timer/",
            "keywords": [
                "timer"
            ],
            "time": "2016-05-12 18:03:57"
        },
        {
            "name": "phpunit/php-token-stream",
            "version": "1.4.8",
            "source": {
                "type": "git",
                "url": "https://github.com/sebastianbergmann/php-token-stream.git",
                "reference": "3144ae21711fb6cac0b1ab4cbe63b75ce3d4e8da"
            },
            "dist": {
                "type": "zip",
                "url": "https://api.github.com/repos/sebastianbergmann/php-token-stream/zipball/3144ae21711fb6cac0b1ab4cbe63b75ce3d4e8da",
                "reference": "3144ae21711fb6cac0b1ab4cbe63b75ce3d4e8da",
                "shasum": ""
            },
            "require": {
                "ext-tokenizer": "*",
                "php": ">=5.3.3"
            },
            "require-dev": {
                "phpunit/phpunit": "~4.2"
            },
            "type": "library",
            "extra": {
                "branch-alias": {
                    "dev-master": "1.4-dev"
                }
            },
            "autoload": {
                "classmap": [
                    "src/"
                ]
            },
            "notification-url": "https://packagist.org/downloads/",
            "license": [
                "BSD-3-Clause"
            ],
            "authors": [
                {
                    "name": "Sebastian Bergmann",
                    "email": "sebastian@phpunit.de"
                }
            ],
            "description": "Wrapper around PHP's tokenizer extension.",
            "homepage": "https://github.com/sebastianbergmann/php-token-stream/",
            "keywords": [
                "tokenizer"
            ],
            "time": "2015-09-15 10:49:45"
        },
        {
            "name": "phpunit/phpunit",
            "version": "5.6.0",
            "source": {
                "type": "git",
                "url": "https://github.com/sebastianbergmann/phpunit.git",
                "reference": "a7f2db56518e50ab92f28f739810dfad2f223b6b"
            },
            "dist": {
                "type": "zip",
                "url": "https://api.github.com/repos/sebastianbergmann/phpunit/zipball/a7f2db56518e50ab92f28f739810dfad2f223b6b",
                "reference": "a7f2db56518e50ab92f28f739810dfad2f223b6b",
                "shasum": ""
            },
            "require": {
                "ext-dom": "*",
                "ext-json": "*",
                "ext-libxml": "*",
                "ext-mbstring": "*",
                "ext-xml": "*",
                "myclabs/deep-copy": "~1.3",
                "php": "^5.6 || ^7.0",
                "phpspec/prophecy": "^1.3.1",
                "phpunit/php-code-coverage": "^4.0.1",
                "phpunit/php-file-iterator": "~1.4",
                "phpunit/php-text-template": "~1.2",
                "phpunit/php-timer": "^1.0.6",
                "phpunit/phpunit-mock-objects": "^3.2",
                "sebastian/comparator": "~1.1",
                "sebastian/diff": "~1.2",
                "sebastian/environment": "^1.3 || ^2.0",
                "sebastian/exporter": "~1.2",
                "sebastian/global-state": "~1.0",
                "sebastian/object-enumerator": "~1.0",
                "sebastian/resource-operations": "~1.0",
                "sebastian/version": "~1.0|~2.0",
                "symfony/yaml": "~2.1|~3.0"
            },
            "conflict": {
                "phpdocumentor/reflection-docblock": "3.0.2"
            },
            "require-dev": {
                "ext-pdo": "*"
            },
            "suggest": {
                "ext-xdebug": "*",
                "phpunit/php-invoker": "~1.1"
            },
            "bin": [
                "phpunit"
            ],
            "type": "library",
            "extra": {
                "branch-alias": {
                    "dev-master": "5.6.x-dev"
                }
            },
            "autoload": {
                "classmap": [
                    "src/"
                ]
            },
            "notification-url": "https://packagist.org/downloads/",
            "license": [
                "BSD-3-Clause"
            ],
            "authors": [
                {
                    "name": "Sebastian Bergmann",
                    "email": "sebastian@phpunit.de",
                    "role": "lead"
                }
            ],
            "description": "The PHP Unit Testing framework.",
            "homepage": "https://phpunit.de/",
            "keywords": [
                "phpunit",
                "testing",
                "xunit"
            ],
            "time": "2016-10-06 15:20:39"
        },
        {
            "name": "phpunit/phpunit-mock-objects",
            "version": "3.3.1",
            "source": {
                "type": "git",
                "url": "https://github.com/sebastianbergmann/phpunit-mock-objects.git",
                "reference": "03500345483e1e17b52e2e4d34a89c9408ab2902"
            },
            "dist": {
                "type": "zip",
                "url": "https://api.github.com/repos/sebastianbergmann/phpunit-mock-objects/zipball/03500345483e1e17b52e2e4d34a89c9408ab2902",
                "reference": "03500345483e1e17b52e2e4d34a89c9408ab2902",
                "shasum": ""
            },
            "require": {
                "doctrine/instantiator": "^1.0.2",
                "php": "^5.6 || ^7.0",
                "phpunit/php-text-template": "^1.2",
                "sebastian/exporter": "^1.2"
            },
            "conflict": {
                "phpunit/phpunit": "<5.4.0"
            },
            "require-dev": {
                "phpunit/phpunit": "^5.4"
            },
            "suggest": {
                "ext-soap": "*"
            },
            "type": "library",
            "extra": {
                "branch-alias": {
                    "dev-master": "3.2.x-dev"
                }
            },
            "autoload": {
                "classmap": [
                    "src/"
                ]
            },
            "notification-url": "https://packagist.org/downloads/",
            "license": [
                "BSD-3-Clause"
            ],
            "authors": [
                {
                    "name": "Sebastian Bergmann",
                    "email": "sb@sebastian-bergmann.de",
                    "role": "lead"
                }
            ],
            "description": "Mock Object library for PHPUnit",
            "homepage": "https://github.com/sebastianbergmann/phpunit-mock-objects/",
            "keywords": [
                "mock",
                "xunit"
            ],
            "time": "2016-10-04 11:03:26"
        },
        {
            "name": "pimple/pimple",
            "version": "v1.1.1",
            "source": {
                "type": "git",
                "url": "https://github.com/silexphp/Pimple.git",
                "reference": "2019c145fe393923f3441b23f29bbdfaa5c58c4d"
            },
            "dist": {
                "type": "zip",
                "url": "https://api.github.com/repos/silexphp/Pimple/zipball/2019c145fe393923f3441b23f29bbdfaa5c58c4d",
                "reference": "2019c145fe393923f3441b23f29bbdfaa5c58c4d",
                "shasum": ""
            },
            "require": {
                "php": ">=5.3.0"
            },
            "type": "library",
            "extra": {
                "branch-alias": {
                    "dev-master": "1.1.x-dev"
                }
            },
            "autoload": {
                "psr-0": {
                    "Pimple": "lib/"
                }
            },
            "notification-url": "https://packagist.org/downloads/",
            "license": [
                "MIT"
            ],
            "authors": [
                {
                    "name": "Fabien Potencier",
                    "email": "fabien@symfony.com"
                }
            ],
            "description": "Pimple is a simple Dependency Injection Container for PHP 5.3",
            "homepage": "http://pimple.sensiolabs.org",
            "keywords": [
                "container",
                "dependency injection"
            ],
            "time": "2013-11-22 08:30:29"
        },
        {
            "name": "psr/log",
            "version": "1.0.1",
            "source": {
                "type": "git",
                "url": "https://github.com/php-fig/log.git",
                "reference": "5277094ed527a1c4477177d102fe4c53551953e0"
            },
            "dist": {
                "type": "zip",
                "url": "https://api.github.com/repos/php-fig/log/zipball/5277094ed527a1c4477177d102fe4c53551953e0",
                "reference": "5277094ed527a1c4477177d102fe4c53551953e0",
                "shasum": ""
            },
            "require": {
                "php": ">=5.3.0"
            },
            "type": "library",
            "extra": {
                "branch-alias": {
                    "dev-master": "1.0.x-dev"
                }
            },
            "autoload": {
                "psr-4": {
                    "Psr\\Log\\": "Psr/Log/"
                }
            },
            "notification-url": "https://packagist.org/downloads/",
            "license": [
                "MIT"
            ],
            "authors": [
                {
                    "name": "PHP-FIG",
                    "homepage": "http://www.php-fig.org/"
                }
            ],
            "description": "Common interface for logging libraries",
            "homepage": "https://github.com/php-fig/log",
            "keywords": [
                "log",
                "psr",
                "psr-3"
            ],
            "time": "2016-09-19 16:02:08"
        },
        {
            "name": "sebastian/code-unit-reverse-lookup",
            "version": "1.0.0",
            "source": {
                "type": "git",
                "url": "https://github.com/sebastianbergmann/code-unit-reverse-lookup.git",
                "reference": "c36f5e7cfce482fde5bf8d10d41a53591e0198fe"
            },
            "dist": {
                "type": "zip",
                "url": "https://api.github.com/repos/sebastianbergmann/code-unit-reverse-lookup/zipball/c36f5e7cfce482fde5bf8d10d41a53591e0198fe",
                "reference": "c36f5e7cfce482fde5bf8d10d41a53591e0198fe",
                "shasum": ""
            },
            "require": {
                "php": ">=5.6"
            },
            "require-dev": {
                "phpunit/phpunit": "~5"
            },
            "type": "library",
            "extra": {
                "branch-alias": {
                    "dev-master": "1.0.x-dev"
                }
            },
            "autoload": {
                "classmap": [
                    "src/"
                ]
            },
            "notification-url": "https://packagist.org/downloads/",
            "license": [
                "BSD-3-Clause"
            ],
            "authors": [
                {
                    "name": "Sebastian Bergmann",
                    "email": "sebastian@phpunit.de"
                }
            ],
            "description": "Looks up which function or method a line of code belongs to",
            "homepage": "https://github.com/sebastianbergmann/code-unit-reverse-lookup/",
            "time": "2016-02-13 06:45:14"
        },
        {
            "name": "sebastian/comparator",
            "version": "1.2.0",
            "source": {
                "type": "git",
                "url": "https://github.com/sebastianbergmann/comparator.git",
                "reference": "937efb279bd37a375bcadf584dec0726f84dbf22"
            },
            "dist": {
                "type": "zip",
                "url": "https://api.github.com/repos/sebastianbergmann/comparator/zipball/937efb279bd37a375bcadf584dec0726f84dbf22",
                "reference": "937efb279bd37a375bcadf584dec0726f84dbf22",
                "shasum": ""
            },
            "require": {
                "php": ">=5.3.3",
                "sebastian/diff": "~1.2",
                "sebastian/exporter": "~1.2"
            },
            "require-dev": {
                "phpunit/phpunit": "~4.4"
            },
            "type": "library",
            "extra": {
                "branch-alias": {
                    "dev-master": "1.2.x-dev"
                }
            },
            "autoload": {
                "classmap": [
                    "src/"
                ]
            },
            "notification-url": "https://packagist.org/downloads/",
            "license": [
                "BSD-3-Clause"
            ],
            "authors": [
                {
                    "name": "Jeff Welch",
                    "email": "whatthejeff@gmail.com"
                },
                {
                    "name": "Volker Dusch",
                    "email": "github@wallbash.com"
                },
                {
                    "name": "Bernhard Schussek",
                    "email": "bschussek@2bepublished.at"
                },
                {
                    "name": "Sebastian Bergmann",
                    "email": "sebastian@phpunit.de"
                }
            ],
            "description": "Provides the functionality to compare PHP values for equality",
            "homepage": "http://www.github.com/sebastianbergmann/comparator",
            "keywords": [
                "comparator",
                "compare",
                "equality"
            ],
            "time": "2015-07-26 15:48:44"
        },
        {
            "name": "sebastian/diff",
            "version": "1.4.1",
            "source": {
                "type": "git",
                "url": "https://github.com/sebastianbergmann/diff.git",
                "reference": "13edfd8706462032c2f52b4b862974dd46b71c9e"
            },
            "dist": {
                "type": "zip",
                "url": "https://api.github.com/repos/sebastianbergmann/diff/zipball/13edfd8706462032c2f52b4b862974dd46b71c9e",
                "reference": "13edfd8706462032c2f52b4b862974dd46b71c9e",
                "shasum": ""
            },
            "require": {
                "php": ">=5.3.3"
            },
            "require-dev": {
                "phpunit/phpunit": "~4.8"
            },
            "type": "library",
            "extra": {
                "branch-alias": {
                    "dev-master": "1.4-dev"
                }
            },
            "autoload": {
                "classmap": [
                    "src/"
                ]
            },
            "notification-url": "https://packagist.org/downloads/",
            "license": [
                "BSD-3-Clause"
            ],
            "authors": [
                {
                    "name": "Kore Nordmann",
                    "email": "mail@kore-nordmann.de"
                },
                {
                    "name": "Sebastian Bergmann",
                    "email": "sebastian@phpunit.de"
                }
            ],
            "description": "Diff implementation",
            "homepage": "https://github.com/sebastianbergmann/diff",
            "keywords": [
                "diff"
            ],
            "time": "2015-12-08 07:14:41"
        },
        {
            "name": "sebastian/environment",
            "version": "1.3.8",
            "source": {
                "type": "git",
                "url": "https://github.com/sebastianbergmann/environment.git",
                "reference": "be2c607e43ce4c89ecd60e75c6a85c126e754aea"
            },
            "dist": {
                "type": "zip",
                "url": "https://api.github.com/repos/sebastianbergmann/environment/zipball/be2c607e43ce4c89ecd60e75c6a85c126e754aea",
                "reference": "be2c607e43ce4c89ecd60e75c6a85c126e754aea",
                "shasum": ""
            },
            "require": {
                "php": "^5.3.3 || ^7.0"
            },
            "require-dev": {
                "phpunit/phpunit": "^4.8 || ^5.0"
            },
            "type": "library",
            "extra": {
                "branch-alias": {
                    "dev-master": "1.3.x-dev"
                }
            },
            "autoload": {
                "classmap": [
                    "src/"
                ]
            },
            "notification-url": "https://packagist.org/downloads/",
            "license": [
                "BSD-3-Clause"
            ],
            "authors": [
                {
                    "name": "Sebastian Bergmann",
                    "email": "sebastian@phpunit.de"
                }
            ],
            "description": "Provides functionality to handle HHVM/PHP environments",
            "homepage": "http://www.github.com/sebastianbergmann/environment",
            "keywords": [
                "Xdebug",
                "environment",
                "hhvm"
            ],
            "time": "2016-08-18 05:49:44"
        },
        {
            "name": "sebastian/exporter",
            "version": "1.2.2",
            "source": {
                "type": "git",
                "url": "https://github.com/sebastianbergmann/exporter.git",
                "reference": "42c4c2eec485ee3e159ec9884f95b431287edde4"
            },
            "dist": {
                "type": "zip",
                "url": "https://api.github.com/repos/sebastianbergmann/exporter/zipball/42c4c2eec485ee3e159ec9884f95b431287edde4",
                "reference": "42c4c2eec485ee3e159ec9884f95b431287edde4",
                "shasum": ""
            },
            "require": {
                "php": ">=5.3.3",
                "sebastian/recursion-context": "~1.0"
            },
            "require-dev": {
                "ext-mbstring": "*",
                "phpunit/phpunit": "~4.4"
            },
            "type": "library",
            "extra": {
                "branch-alias": {
                    "dev-master": "1.3.x-dev"
                }
            },
            "autoload": {
                "classmap": [
                    "src/"
                ]
            },
            "notification-url": "https://packagist.org/downloads/",
            "license": [
                "BSD-3-Clause"
            ],
            "authors": [
                {
                    "name": "Jeff Welch",
                    "email": "whatthejeff@gmail.com"
                },
                {
                    "name": "Volker Dusch",
                    "email": "github@wallbash.com"
                },
                {
                    "name": "Bernhard Schussek",
                    "email": "bschussek@2bepublished.at"
                },
                {
                    "name": "Sebastian Bergmann",
                    "email": "sebastian@phpunit.de"
                },
                {
                    "name": "Adam Harvey",
                    "email": "aharvey@php.net"
                }
            ],
            "description": "Provides the functionality to export PHP variables for visualization",
            "homepage": "http://www.github.com/sebastianbergmann/exporter",
            "keywords": [
                "export",
                "exporter"
            ],
            "time": "2016-06-17 09:04:28"
        },
        {
            "name": "sebastian/finder-facade",
            "version": "1.2.1",
            "source": {
                "type": "git",
                "url": "https://github.com/sebastianbergmann/finder-facade.git",
                "reference": "2a6f7f57efc0aa2d23297d9fd9e2a03111a8c0b9"
            },
            "dist": {
                "type": "zip",
                "url": "https://api.github.com/repos/sebastianbergmann/finder-facade/zipball/2a6f7f57efc0aa2d23297d9fd9e2a03111a8c0b9",
                "reference": "2a6f7f57efc0aa2d23297d9fd9e2a03111a8c0b9",
                "shasum": ""
            },
            "require": {
                "symfony/finder": "~2.3|~3.0",
                "theseer/fdomdocument": "~1.3"
            },
            "type": "library",
            "autoload": {
                "classmap": [
                    "src/"
                ]
            },
            "notification-url": "https://packagist.org/downloads/",
            "license": [
                "BSD-3-Clause"
            ],
            "authors": [
                {
                    "name": "Sebastian Bergmann",
                    "email": "sebastian@phpunit.de",
                    "role": "lead"
                }
            ],
            "description": "FinderFacade is a convenience wrapper for Symfony's Finder component.",
            "homepage": "https://github.com/sebastianbergmann/finder-facade",
            "time": "2016-02-17 07:02:23"
        },
        {
            "name": "sebastian/git",
            "version": "1.2.0",
            "source": {
                "type": "git",
                "url": "https://github.com/sebastianbergmann/git.git",
                "reference": "a99fbc102e982c1404041ef3e4d431562b29bcba"
            },
            "dist": {
                "type": "zip",
                "url": "https://api.github.com/repos/sebastianbergmann/git/zipball/a99fbc102e982c1404041ef3e4d431562b29bcba",
                "reference": "a99fbc102e982c1404041ef3e4d431562b29bcba",
                "shasum": ""
            },
            "require": {
                "php": ">=5.3.3"
            },
            "type": "library",
            "extra": {
                "branch-alias": {
                    "dev-master": "1.2-dev"
                }
            },
            "autoload": {
                "classmap": [
                    "src/"
                ]
            },
            "notification-url": "https://packagist.org/downloads/",
            "license": [
                "BSD-3-Clause"
            ],
            "authors": [
                {
                    "name": "Sebastian Bergmann",
                    "email": "sebastian@phpunit.de",
                    "role": "lead"
                }
            ],
            "description": "Simple wrapper for Git",
            "homepage": "http://www.github.com/sebastianbergmann/git",
            "keywords": [
                "git"
            ],
            "time": "2013-08-04 09:35:29"
        },
        {
            "name": "sebastian/global-state",
            "version": "1.1.1",
            "source": {
                "type": "git",
                "url": "https://github.com/sebastianbergmann/global-state.git",
                "reference": "bc37d50fea7d017d3d340f230811c9f1d7280af4"
            },
            "dist": {
                "type": "zip",
                "url": "https://api.github.com/repos/sebastianbergmann/global-state/zipball/bc37d50fea7d017d3d340f230811c9f1d7280af4",
                "reference": "bc37d50fea7d017d3d340f230811c9f1d7280af4",
                "shasum": ""
            },
            "require": {
                "php": ">=5.3.3"
            },
            "require-dev": {
                "phpunit/phpunit": "~4.2"
            },
            "suggest": {
                "ext-uopz": "*"
            },
            "type": "library",
            "extra": {
                "branch-alias": {
                    "dev-master": "1.0-dev"
                }
            },
            "autoload": {
                "classmap": [
                    "src/"
                ]
            },
            "notification-url": "https://packagist.org/downloads/",
            "license": [
                "BSD-3-Clause"
            ],
            "authors": [
                {
                    "name": "Sebastian Bergmann",
                    "email": "sebastian@phpunit.de"
                }
            ],
            "description": "Snapshotting of global state",
            "homepage": "http://www.github.com/sebastianbergmann/global-state",
            "keywords": [
                "global state"
            ],
            "time": "2015-10-12 03:26:01"
        },
        {
            "name": "sebastian/object-enumerator",
            "version": "1.0.0",
            "source": {
                "type": "git",
                "url": "https://github.com/sebastianbergmann/object-enumerator.git",
                "reference": "d4ca2fb70344987502567bc50081c03e6192fb26"
            },
            "dist": {
                "type": "zip",
                "url": "https://api.github.com/repos/sebastianbergmann/object-enumerator/zipball/d4ca2fb70344987502567bc50081c03e6192fb26",
                "reference": "d4ca2fb70344987502567bc50081c03e6192fb26",
                "shasum": ""
            },
            "require": {
                "php": ">=5.6",
                "sebastian/recursion-context": "~1.0"
            },
            "require-dev": {
                "phpunit/phpunit": "~5"
            },
            "type": "library",
            "extra": {
                "branch-alias": {
                    "dev-master": "1.0.x-dev"
                }
            },
            "autoload": {
                "classmap": [
                    "src/"
                ]
            },
            "notification-url": "https://packagist.org/downloads/",
            "license": [
                "BSD-3-Clause"
            ],
            "authors": [
                {
                    "name": "Sebastian Bergmann",
                    "email": "sebastian@phpunit.de"
                }
            ],
            "description": "Traverses array structures and object graphs to enumerate all referenced objects",
            "homepage": "https://github.com/sebastianbergmann/object-enumerator/",
            "time": "2016-01-28 13:25:10"
        },
        {
            "name": "sebastian/phpcpd",
            "version": "2.0.4",
            "source": {
                "type": "git",
                "url": "https://github.com/sebastianbergmann/phpcpd.git",
                "reference": "24d9a880deadb0b8c9680e9cfe78e30b704225db"
            },
            "dist": {
                "type": "zip",
                "url": "https://api.github.com/repos/sebastianbergmann/phpcpd/zipball/24d9a880deadb0b8c9680e9cfe78e30b704225db",
                "reference": "24d9a880deadb0b8c9680e9cfe78e30b704225db",
                "shasum": ""
            },
            "require": {
                "php": ">=5.3.3",
                "phpunit/php-timer": ">=1.0.6",
                "sebastian/finder-facade": "~1.1",
                "sebastian/version": "~1.0|~2.0",
                "symfony/console": "~2.7|^3.0",
                "theseer/fdomdocument": "~1.4"
            },
            "bin": [
                "phpcpd"
            ],
            "type": "library",
            "extra": {
                "branch-alias": {
                    "dev-master": "2.0-dev"
                }
            },
            "autoload": {
                "classmap": [
                    "src/"
                ]
            },
            "notification-url": "https://packagist.org/downloads/",
            "license": [
                "BSD-3-Clause"
            ],
            "authors": [
                {
                    "name": "Sebastian Bergmann",
                    "email": "sebastian@phpunit.de",
                    "role": "lead"
                }
            ],
            "description": "Copy/Paste Detector (CPD) for PHP code.",
            "homepage": "https://github.com/sebastianbergmann/phpcpd",
            "time": "2016-04-17 19:32:49"
        },
        {
            "name": "sebastian/recursion-context",
            "version": "1.0.2",
            "source": {
                "type": "git",
                "url": "https://github.com/sebastianbergmann/recursion-context.git",
                "reference": "913401df809e99e4f47b27cdd781f4a258d58791"
            },
            "dist": {
                "type": "zip",
                "url": "https://api.github.com/repos/sebastianbergmann/recursion-context/zipball/913401df809e99e4f47b27cdd781f4a258d58791",
                "reference": "913401df809e99e4f47b27cdd781f4a258d58791",
                "shasum": ""
            },
            "require": {
                "php": ">=5.3.3"
            },
            "require-dev": {
                "phpunit/phpunit": "~4.4"
            },
            "type": "library",
            "extra": {
                "branch-alias": {
                    "dev-master": "1.0.x-dev"
                }
            },
            "autoload": {
                "classmap": [
                    "src/"
                ]
            },
            "notification-url": "https://packagist.org/downloads/",
            "license": [
                "BSD-3-Clause"
            ],
            "authors": [
                {
                    "name": "Jeff Welch",
                    "email": "whatthejeff@gmail.com"
                },
                {
                    "name": "Sebastian Bergmann",
                    "email": "sebastian@phpunit.de"
                },
                {
                    "name": "Adam Harvey",
                    "email": "aharvey@php.net"
                }
            ],
            "description": "Provides functionality to recursively process PHP variables",
            "homepage": "http://www.github.com/sebastianbergmann/recursion-context",
            "time": "2015-11-11 19:50:13"
        },
        {
            "name": "sebastian/resource-operations",
            "version": "1.0.0",
            "source": {
                "type": "git",
                "url": "https://github.com/sebastianbergmann/resource-operations.git",
                "reference": "ce990bb21759f94aeafd30209e8cfcdfa8bc3f52"
            },
            "dist": {
                "type": "zip",
                "url": "https://api.github.com/repos/sebastianbergmann/resource-operations/zipball/ce990bb21759f94aeafd30209e8cfcdfa8bc3f52",
                "reference": "ce990bb21759f94aeafd30209e8cfcdfa8bc3f52",
                "shasum": ""
            },
            "require": {
                "php": ">=5.6.0"
            },
            "type": "library",
            "extra": {
                "branch-alias": {
                    "dev-master": "1.0.x-dev"
                }
            },
            "autoload": {
                "classmap": [
                    "src/"
                ]
            },
            "notification-url": "https://packagist.org/downloads/",
            "license": [
                "BSD-3-Clause"
            ],
            "authors": [
                {
                    "name": "Sebastian Bergmann",
                    "email": "sebastian@phpunit.de"
                }
            ],
            "description": "Provides a list of PHP built-in functions that operate on resources",
            "homepage": "https://www.github.com/sebastianbergmann/resource-operations",
            "time": "2015-07-28 20:34:47"
        },
        {
            "name": "sebastian/version",
            "version": "1.0.6",
            "source": {
                "type": "git",
                "url": "https://github.com/sebastianbergmann/version.git",
                "reference": "58b3a85e7999757d6ad81c787a1fbf5ff6c628c6"
            },
            "dist": {
                "type": "zip",
                "url": "https://api.github.com/repos/sebastianbergmann/version/zipball/58b3a85e7999757d6ad81c787a1fbf5ff6c628c6",
                "reference": "58b3a85e7999757d6ad81c787a1fbf5ff6c628c6",
                "shasum": ""
            },
            "type": "library",
            "autoload": {
                "classmap": [
                    "src/"
                ]
            },
            "notification-url": "https://packagist.org/downloads/",
            "license": [
                "BSD-3-Clause"
            ],
            "authors": [
                {
                    "name": "Sebastian Bergmann",
                    "email": "sebastian@phpunit.de",
                    "role": "lead"
                }
            ],
            "description": "Library that helps with managing the version number of Git-hosted PHP projects",
            "homepage": "https://github.com/sebastianbergmann/version",
            "time": "2015-06-21 13:59:46"
        },
        {
            "name": "seld/jsonlint",
            "version": "1.4.1",
            "source": {
                "type": "git",
                "url": "https://github.com/Seldaek/jsonlint.git",
                "reference": "e827b5254d3e58c736ea2c5616710983d80b0b70"
            },
            "dist": {
                "type": "zip",
                "url": "https://api.github.com/repos/Seldaek/jsonlint/zipball/e827b5254d3e58c736ea2c5616710983d80b0b70",
                "reference": "e827b5254d3e58c736ea2c5616710983d80b0b70",
                "shasum": ""
            },
            "require": {
                "php": "^5.3 || ^7.0"
            },
            "bin": [
                "bin/jsonlint"
            ],
            "type": "library",
            "autoload": {
                "psr-4": {
                    "Seld\\JsonLint\\": "src/Seld/JsonLint/"
                }
            },
            "notification-url": "https://packagist.org/downloads/",
            "license": [
                "MIT"
            ],
            "authors": [
                {
                    "name": "Jordi Boggiano",
                    "email": "j.boggiano@seld.be",
                    "homepage": "http://seld.be"
                }
            ],
            "description": "JSON Linter",
            "keywords": [
                "json",
                "linter",
                "parser",
                "validator"
            ],
            "time": "2016-09-14 15:17:56"
        },
        {
            "name": "siad007/versioncontrol_hg",
            "version": "v1.0.2",
            "source": {
                "type": "git",
                "url": "https://github.com/siad007/versioncontrol_hg.git",
                "reference": "e02ec9f1e88efae48f0e3296f65b1d99718b27cd"
            },
            "dist": {
                "type": "zip",
                "url": "https://api.github.com/repos/siad007/versioncontrol_hg/zipball/e02ec9f1e88efae48f0e3296f65b1d99718b27cd",
                "reference": "e02ec9f1e88efae48f0e3296f65b1d99718b27cd",
                "shasum": ""
            },
            "require": {
                "php": ">=5.4"
            },
            "require-dev": {
                "codeclimate/php-test-reporter": "dev-master",
                "mehr-als-nix/assumptions": "~1",
                "phpunit/phpunit": "~4"
            },
            "type": "library",
            "extra": {
                "branch-alias": {
                    "dev-master": "1.0.x-dev"
                }
            },
            "autoload": {
                "psr-4": {
                    "Siad007\\VersionControl\\HG\\": "src",
                    "Siad007\\VersionControl\\HG\\Tests\\": "tests"
                }
            },
            "notification-url": "https://packagist.org/downloads/",
            "license": [
                "MIT"
            ],
            "authors": [
                {
                    "name": "Siad Ardroumli",
                    "email": "siad.ardroumli@gmail.com",
                    "role": "Lead"
                }
            ],
            "description": "VersionControl_HG is a library that provides an OO interface to handle Mercurial repositories.",
            "time": "2016-07-10 15:44:59"
        },
        {
            "name": "simpletest/simpletest",
            "version": "v1.1.6",
            "source": {
                "type": "git",
                "url": "https://github.com/simpletest/simpletest.git",
                "reference": "43d947f842b7295c091a57c979a4533d3d6e9212"
            },
            "dist": {
                "type": "zip",
                "url": "https://api.github.com/repos/simpletest/simpletest/zipball/43d947f842b7295c091a57c979a4533d3d6e9212",
                "reference": "43d947f842b7295c091a57c979a4533d3d6e9212",
                "shasum": ""
            },
            "require": {
                "php": ">=5.0.5"
            },
            "type": "library",
            "autoload": {
                "classmap": [
                    "."
                ]
            },
            "notification-url": "https://packagist.org/downloads/",
            "license": [
                "LGPL-2.0+"
            ],
            "authors": [
                {
                    "name": "Lars Vierbergen",
                    "email": "vierbergenlars@gmail.com"
                },
                {
                    "name": "Lachlan Donald",
                    "email": "lachlan@ljd.cc"
                },
                {
                    "name": "Marcus Baker",
                    "email": "marcus@lastcraft.com",
                    "role": "Original project lead"
                },
                {
                    "name": "Jason Sweat",
                    "role": "Original developer"
                },
                {
                    "name": "Travis Swicegood",
                    "role": "Original developer"
                },
                {
                    "name": "Perrick Penet",
                    "role": "Original developer"
                },
                {
                    "name": "Edward Z. Yang",
                    "role": "Original developer"
                }
            ],
            "description": "Unit testing, mock objects and web testing framework for PHP built around test cases.",
            "homepage": "http://simpletest.org/",
            "keywords": [
                "SimpleTest",
                "code-coverage",
                "junit",
                "php",
                "selenium",
                "testing",
                "unit-test",
                "xunit"
            ],
            "time": "2013-09-21 21:04:19"
        },
        {
            "name": "squizlabs/php_codesniffer",
            "version": "2.7.0",
            "source": {
                "type": "git",
                "url": "https://github.com/squizlabs/PHP_CodeSniffer.git",
                "reference": "571e27b6348e5b3a637b2abc82ac0d01e6d7bbed"
            },
            "dist": {
                "type": "zip",
                "url": "https://api.github.com/repos/squizlabs/PHP_CodeSniffer/zipball/571e27b6348e5b3a637b2abc82ac0d01e6d7bbed",
                "reference": "571e27b6348e5b3a637b2abc82ac0d01e6d7bbed",
                "shasum": ""
            },
            "require": {
                "ext-simplexml": "*",
                "ext-tokenizer": "*",
                "ext-xmlwriter": "*",
                "php": ">=5.1.2"
            },
            "require-dev": {
                "phpunit/phpunit": "~4.0"
            },
            "bin": [
                "scripts/phpcs",
                "scripts/phpcbf"
            ],
            "type": "library",
            "extra": {
                "branch-alias": {
                    "dev-master": "2.x-dev"
                }
            },
            "autoload": {
                "classmap": [
                    "CodeSniffer.php",
                    "CodeSniffer/CLI.php",
                    "CodeSniffer/Exception.php",
                    "CodeSniffer/File.php",
                    "CodeSniffer/Fixer.php",
                    "CodeSniffer/Report.php",
                    "CodeSniffer/Reporting.php",
                    "CodeSniffer/Sniff.php",
                    "CodeSniffer/Tokens.php",
                    "CodeSniffer/Reports/",
                    "CodeSniffer/Tokenizers/",
                    "CodeSniffer/DocGenerators/",
                    "CodeSniffer/Standards/AbstractPatternSniff.php",
                    "CodeSniffer/Standards/AbstractScopeSniff.php",
                    "CodeSniffer/Standards/AbstractVariableSniff.php",
                    "CodeSniffer/Standards/IncorrectPatternException.php",
                    "CodeSniffer/Standards/Generic/Sniffs/",
                    "CodeSniffer/Standards/MySource/Sniffs/",
                    "CodeSniffer/Standards/PEAR/Sniffs/",
                    "CodeSniffer/Standards/PSR1/Sniffs/",
                    "CodeSniffer/Standards/PSR2/Sniffs/",
                    "CodeSniffer/Standards/Squiz/Sniffs/",
                    "CodeSniffer/Standards/Zend/Sniffs/"
                ]
            },
            "notification-url": "https://packagist.org/downloads/",
            "license": [
                "BSD-3-Clause"
            ],
            "authors": [
                {
                    "name": "Greg Sherwood",
                    "role": "lead"
                }
            ],
            "description": "PHP_CodeSniffer tokenizes PHP, JavaScript and CSS files and detects violations of a defined set of coding standards.",
            "homepage": "http://www.squizlabs.com/php-codesniffer",
            "keywords": [
                "phpcs",
                "standards"
            ],
            "time": "2016-09-01 23:53:02"
        },
        {
            "name": "symfony/config",
            "version": "v2.8.12",
            "source": {
                "type": "git",
                "url": "https://github.com/symfony/config.git",
                "reference": "f8b1922bbda9d2ac86aecd649399040bce849fde"
            },
            "dist": {
                "type": "zip",
                "url": "https://api.github.com/repos/symfony/config/zipball/f8b1922bbda9d2ac86aecd649399040bce849fde",
                "reference": "f8b1922bbda9d2ac86aecd649399040bce849fde",
                "shasum": ""
            },
            "require": {
                "php": ">=5.3.9",
                "symfony/filesystem": "~2.3|~3.0.0"
            },
            "suggest": {
                "symfony/yaml": "To use the yaml reference dumper"
            },
            "type": "library",
            "extra": {
                "branch-alias": {
                    "dev-master": "2.8-dev"
                }
            },
            "autoload": {
                "psr-4": {
                    "Symfony\\Component\\Config\\": ""
                },
                "exclude-from-classmap": [
                    "/Tests/"
                ]
            },
            "notification-url": "https://packagist.org/downloads/",
            "license": [
                "MIT"
            ],
            "authors": [
                {
                    "name": "Fabien Potencier",
                    "email": "fabien@symfony.com"
                },
                {
                    "name": "Symfony Community",
                    "homepage": "https://symfony.com/contributors"
                }
            ],
            "description": "Symfony Config Component",
            "homepage": "https://symfony.com",
            "time": "2016-09-14 20:31:12"
        },
        {
            "name": "symfony/console",
            "version": "v2.8.12",
            "source": {
                "type": "git",
                "url": "https://github.com/symfony/console.git",
                "reference": "d7a5a88178f94dcc29531ea4028ea614e35452d4"
            },
            "dist": {
                "type": "zip",
                "url": "https://api.github.com/repos/symfony/console/zipball/d7a5a88178f94dcc29531ea4028ea614e35452d4",
                "reference": "d7a5a88178f94dcc29531ea4028ea614e35452d4",
                "shasum": ""
            },
            "require": {
                "php": ">=5.3.9",
                "symfony/debug": "~2.7,>=2.7.2|~3.0.0",
                "symfony/polyfill-mbstring": "~1.0"
            },
            "require-dev": {
                "psr/log": "~1.0",
                "symfony/event-dispatcher": "~2.1|~3.0.0",
                "symfony/process": "~2.1|~3.0.0"
            },
            "suggest": {
                "psr/log": "For using the console logger",
                "symfony/event-dispatcher": "",
                "symfony/process": ""
            },
            "type": "library",
            "extra": {
                "branch-alias": {
                    "dev-master": "2.8-dev"
                }
            },
            "autoload": {
                "psr-4": {
                    "Symfony\\Component\\Console\\": ""
                },
                "exclude-from-classmap": [
                    "/Tests/"
                ]
            },
            "notification-url": "https://packagist.org/downloads/",
            "license": [
                "MIT"
            ],
            "authors": [
                {
                    "name": "Fabien Potencier",
                    "email": "fabien@symfony.com"
                },
                {
                    "name": "Symfony Community",
                    "homepage": "https://symfony.com/contributors"
                }
            ],
            "description": "Symfony Console Component",
            "homepage": "https://symfony.com",
            "time": "2016-09-28 00:10:16"
        },
        {
            "name": "symfony/debug",
            "version": "v3.0.9",
            "source": {
                "type": "git",
                "url": "https://github.com/symfony/debug.git",
                "reference": "697c527acd9ea1b2d3efac34d9806bf255278b0a"
            },
            "dist": {
                "type": "zip",
                "url": "https://api.github.com/repos/symfony/debug/zipball/697c527acd9ea1b2d3efac34d9806bf255278b0a",
                "reference": "697c527acd9ea1b2d3efac34d9806bf255278b0a",
                "shasum": ""
            },
            "require": {
                "php": ">=5.5.9",
                "psr/log": "~1.0"
            },
            "conflict": {
                "symfony/http-kernel": ">=2.3,<2.3.24|~2.4.0|>=2.5,<2.5.9|>=2.6,<2.6.2"
            },
            "require-dev": {
                "symfony/class-loader": "~2.8|~3.0",
                "symfony/http-kernel": "~2.8|~3.0"
            },
            "type": "library",
            "extra": {
                "branch-alias": {
                    "dev-master": "3.0-dev"
                }
            },
            "autoload": {
                "psr-4": {
                    "Symfony\\Component\\Debug\\": ""
                },
                "exclude-from-classmap": [
                    "/Tests/"
                ]
            },
            "notification-url": "https://packagist.org/downloads/",
            "license": [
                "MIT"
            ],
            "authors": [
                {
                    "name": "Fabien Potencier",
                    "email": "fabien@symfony.com"
                },
                {
                    "name": "Symfony Community",
                    "homepage": "https://symfony.com/contributors"
                }
            ],
            "description": "Symfony Debug Component",
            "homepage": "https://symfony.com",
            "time": "2016-07-30 07:22:48"
        },
        {
            "name": "symfony/dependency-injection",
            "version": "v3.1.5",
            "source": {
                "type": "git",
                "url": "https://github.com/symfony/dependency-injection.git",
                "reference": "8fa4be9a36f41e49b0c3969678c41c81ed463816"
            },
            "dist": {
                "type": "zip",
                "url": "https://api.github.com/repos/symfony/dependency-injection/zipball/8fa4be9a36f41e49b0c3969678c41c81ed463816",
                "reference": "8fa4be9a36f41e49b0c3969678c41c81ed463816",
                "shasum": ""
            },
            "require": {
                "php": ">=5.5.9"
            },
            "require-dev": {
                "symfony/config": "~2.8|~3.0",
                "symfony/expression-language": "~2.8|~3.0",
                "symfony/yaml": "~2.8.7|~3.0.7|~3.1.1|~3.2"
            },
            "suggest": {
                "symfony/config": "",
                "symfony/expression-language": "For using expressions in service container configuration",
                "symfony/proxy-manager-bridge": "Generate service proxies to lazy load them",
                "symfony/yaml": ""
            },
            "type": "library",
            "extra": {
                "branch-alias": {
                    "dev-master": "3.1-dev"
                }
            },
            "autoload": {
                "psr-4": {
                    "Symfony\\Component\\DependencyInjection\\": ""
                },
                "exclude-from-classmap": [
                    "/Tests/"
                ]
            },
            "notification-url": "https://packagist.org/downloads/",
            "license": [
                "MIT"
            ],
            "authors": [
                {
                    "name": "Fabien Potencier",
                    "email": "fabien@symfony.com"
                },
                {
                    "name": "Symfony Community",
                    "homepage": "https://symfony.com/contributors"
                }
            ],
            "description": "Symfony DependencyInjection Component",
            "homepage": "https://symfony.com",
            "time": "2016-09-24 15:56:48"
        },
        {
            "name": "symfony/event-dispatcher",
            "version": "v2.8.12",
            "source": {
                "type": "git",
                "url": "https://github.com/symfony/event-dispatcher.git",
                "reference": "889983a79a043dfda68f38c38b6dba092dd49cd8"
            },
            "dist": {
                "type": "zip",
                "url": "https://api.github.com/repos/symfony/event-dispatcher/zipball/889983a79a043dfda68f38c38b6dba092dd49cd8",
                "reference": "889983a79a043dfda68f38c38b6dba092dd49cd8",
                "shasum": ""
            },
            "require": {
                "php": ">=5.3.9"
            },
            "require-dev": {
                "psr/log": "~1.0",
                "symfony/config": "~2.0,>=2.0.5|~3.0.0",
                "symfony/dependency-injection": "~2.6|~3.0.0",
                "symfony/expression-language": "~2.6|~3.0.0",
                "symfony/stopwatch": "~2.3|~3.0.0"
            },
            "suggest": {
                "symfony/dependency-injection": "",
                "symfony/http-kernel": ""
            },
            "type": "library",
            "extra": {
                "branch-alias": {
                    "dev-master": "2.8-dev"
                }
            },
            "autoload": {
                "psr-4": {
                    "Symfony\\Component\\EventDispatcher\\": ""
                },
                "exclude-from-classmap": [
                    "/Tests/"
                ]
            },
            "notification-url": "https://packagist.org/downloads/",
            "license": [
                "MIT"
            ],
            "authors": [
                {
                    "name": "Fabien Potencier",
                    "email": "fabien@symfony.com"
                },
                {
                    "name": "Symfony Community",
                    "homepage": "https://symfony.com/contributors"
                }
            ],
            "description": "Symfony EventDispatcher Component",
            "homepage": "https://symfony.com",
            "time": "2016-07-28 16:56:28"
        },
        {
            "name": "symfony/filesystem",
            "version": "v3.0.9",
            "source": {
                "type": "git",
                "url": "https://github.com/symfony/filesystem.git",
                "reference": "b2da5009d9bacbd91d83486aa1f44c793a8c380d"
            },
            "dist": {
                "type": "zip",
                "url": "https://api.github.com/repos/symfony/filesystem/zipball/b2da5009d9bacbd91d83486aa1f44c793a8c380d",
                "reference": "b2da5009d9bacbd91d83486aa1f44c793a8c380d",
                "shasum": ""
            },
            "require": {
                "php": ">=5.5.9"
            },
            "type": "library",
            "extra": {
                "branch-alias": {
                    "dev-master": "3.0-dev"
                }
            },
            "autoload": {
                "psr-4": {
                    "Symfony\\Component\\Filesystem\\": ""
                },
                "exclude-from-classmap": [
                    "/Tests/"
                ]
            },
            "notification-url": "https://packagist.org/downloads/",
            "license": [
                "MIT"
            ],
            "authors": [
                {
                    "name": "Fabien Potencier",
                    "email": "fabien@symfony.com"
                },
                {
                    "name": "Symfony Community",
                    "homepage": "https://symfony.com/contributors"
                }
            ],
            "description": "Symfony Filesystem Component",
            "homepage": "https://symfony.com",
            "time": "2016-07-20 05:43:46"
        },
        {
            "name": "symfony/finder",
            "version": "v2.8.12",
            "source": {
                "type": "git",
                "url": "https://github.com/symfony/finder.git",
                "reference": "bc24c8f5674c6f6841f2856b70e5d60784be5691"
            },
            "dist": {
                "type": "zip",
                "url": "https://api.github.com/repos/symfony/finder/zipball/bc24c8f5674c6f6841f2856b70e5d60784be5691",
                "reference": "bc24c8f5674c6f6841f2856b70e5d60784be5691",
                "shasum": ""
            },
            "require": {
                "php": ">=5.3.9"
            },
            "type": "library",
            "extra": {
                "branch-alias": {
                    "dev-master": "2.8-dev"
                }
            },
            "autoload": {
                "psr-4": {
                    "Symfony\\Component\\Finder\\": ""
                },
                "exclude-from-classmap": [
                    "/Tests/"
                ]
            },
            "notification-url": "https://packagist.org/downloads/",
            "license": [
                "MIT"
            ],
            "authors": [
                {
                    "name": "Fabien Potencier",
                    "email": "fabien@symfony.com"
                },
                {
                    "name": "Symfony Community",
                    "homepage": "https://symfony.com/contributors"
                }
            ],
            "description": "Symfony Finder Component",
            "homepage": "https://symfony.com",
            "time": "2016-09-28 00:10:16"
        },
        {
            "name": "symfony/polyfill-mbstring",
            "version": "v1.2.0",
            "source": {
                "type": "git",
                "url": "https://github.com/symfony/polyfill-mbstring.git",
                "reference": "dff51f72b0706335131b00a7f49606168c582594"
            },
            "dist": {
                "type": "zip",
                "url": "https://api.github.com/repos/symfony/polyfill-mbstring/zipball/dff51f72b0706335131b00a7f49606168c582594",
                "reference": "dff51f72b0706335131b00a7f49606168c582594",
                "shasum": ""
            },
            "require": {
                "php": ">=5.3.3"
            },
            "suggest": {
                "ext-mbstring": "For best performance"
            },
            "type": "library",
            "extra": {
                "branch-alias": {
                    "dev-master": "1.2-dev"
                }
            },
            "autoload": {
                "psr-4": {
                    "Symfony\\Polyfill\\Mbstring\\": ""
                },
                "files": [
                    "bootstrap.php"
                ]
            },
            "notification-url": "https://packagist.org/downloads/",
            "license": [
                "MIT"
            ],
            "authors": [
                {
                    "name": "Nicolas Grekas",
                    "email": "p@tchwork.com"
                },
                {
                    "name": "Symfony Community",
                    "homepage": "https://symfony.com/contributors"
                }
            ],
            "description": "Symfony polyfill for the Mbstring extension",
            "homepage": "https://symfony.com",
            "keywords": [
                "compatibility",
                "mbstring",
                "polyfill",
                "portable",
                "shim"
            ],
            "time": "2016-05-18 14:26:46"
        },
        {
            "name": "symfony/process",
            "version": "v2.8.12",
            "source": {
                "type": "git",
                "url": "https://github.com/symfony/process.git",
                "reference": "024de37f8a6b9e5e8244d9eb3fcf3e467dd2a93f"
            },
            "dist": {
                "type": "zip",
                "url": "https://api.github.com/repos/symfony/process/zipball/024de37f8a6b9e5e8244d9eb3fcf3e467dd2a93f",
                "reference": "024de37f8a6b9e5e8244d9eb3fcf3e467dd2a93f",
                "shasum": ""
            },
            "require": {
                "php": ">=5.3.9"
            },
            "type": "library",
            "extra": {
                "branch-alias": {
                    "dev-master": "2.8-dev"
                }
            },
            "autoload": {
                "psr-4": {
                    "Symfony\\Component\\Process\\": ""
                },
                "exclude-from-classmap": [
                    "/Tests/"
                ]
            },
            "notification-url": "https://packagist.org/downloads/",
            "license": [
                "MIT"
            ],
            "authors": [
                {
                    "name": "Fabien Potencier",
                    "email": "fabien@symfony.com"
                },
                {
                    "name": "Symfony Community",
                    "homepage": "https://symfony.com/contributors"
                }
            ],
            "description": "Symfony Process Component",
            "homepage": "https://symfony.com",
            "time": "2016-09-29 14:03:54"
        },
        {
            "name": "symfony/stopwatch",
            "version": "v2.8.12",
            "source": {
                "type": "git",
                "url": "https://github.com/symfony/stopwatch.git",
                "reference": "35bae476693150728b0eb51647faac82faf9aaca"
            },
            "dist": {
                "type": "zip",
                "url": "https://api.github.com/repos/symfony/stopwatch/zipball/35bae476693150728b0eb51647faac82faf9aaca",
                "reference": "35bae476693150728b0eb51647faac82faf9aaca",
                "shasum": ""
            },
            "require": {
                "php": ">=5.3.9"
            },
            "type": "library",
            "extra": {
                "branch-alias": {
                    "dev-master": "2.8-dev"
                }
            },
            "autoload": {
                "psr-4": {
                    "Symfony\\Component\\Stopwatch\\": ""
                },
                "exclude-from-classmap": [
                    "/Tests/"
                ]
            },
            "notification-url": "https://packagist.org/downloads/",
            "license": [
                "MIT"
            ],
            "authors": [
                {
                    "name": "Fabien Potencier",
                    "email": "fabien@symfony.com"
                },
                {
                    "name": "Symfony Community",
                    "homepage": "https://symfony.com/contributors"
                }
            ],
            "description": "Symfony Stopwatch Component",
            "homepage": "https://symfony.com",
            "time": "2016-06-29 05:29:29"
        },
        {
            "name": "symfony/translation",
            "version": "v3.0.9",
            "source": {
                "type": "git",
                "url": "https://github.com/symfony/translation.git",
                "reference": "eee6c664853fd0576f21ae25725cfffeafe83f26"
            },
            "dist": {
                "type": "zip",
                "url": "https://api.github.com/repos/symfony/translation/zipball/eee6c664853fd0576f21ae25725cfffeafe83f26",
                "reference": "eee6c664853fd0576f21ae25725cfffeafe83f26",
                "shasum": ""
            },
            "require": {
                "php": ">=5.5.9",
                "symfony/polyfill-mbstring": "~1.0"
            },
            "conflict": {
                "symfony/config": "<2.8"
            },
            "require-dev": {
                "psr/log": "~1.0",
                "symfony/config": "~2.8|~3.0",
                "symfony/intl": "~2.8|~3.0",
                "symfony/yaml": "~2.8|~3.0"
            },
            "suggest": {
                "psr/log": "To use logging capability in translator",
                "symfony/config": "",
                "symfony/yaml": ""
            },
            "type": "library",
            "extra": {
                "branch-alias": {
                    "dev-master": "3.0-dev"
                }
            },
            "autoload": {
                "psr-4": {
                    "Symfony\\Component\\Translation\\": ""
                },
                "exclude-from-classmap": [
                    "/Tests/"
                ]
            },
            "notification-url": "https://packagist.org/downloads/",
            "license": [
                "MIT"
            ],
            "authors": [
                {
                    "name": "Fabien Potencier",
                    "email": "fabien@symfony.com"
                },
                {
                    "name": "Symfony Community",
                    "homepage": "https://symfony.com/contributors"
                }
            ],
            "description": "Symfony Translation Component",
            "homepage": "https://symfony.com",
            "time": "2016-07-30 07:22:48"
        },
        {
            "name": "symfony/validator",
            "version": "v2.8.12",
            "source": {
                "type": "git",
                "url": "https://github.com/symfony/validator.git",
                "reference": "bbd771ada2317a13acaba1e72e8d6e175bd1de18"
            },
            "dist": {
                "type": "zip",
                "url": "https://api.github.com/repos/symfony/validator/zipball/bbd771ada2317a13acaba1e72e8d6e175bd1de18",
                "reference": "bbd771ada2317a13acaba1e72e8d6e175bd1de18",
                "shasum": ""
            },
            "require": {
                "php": ">=5.3.9",
                "symfony/polyfill-mbstring": "~1.0",
                "symfony/translation": "~2.4|~3.0.0"
            },
            "require-dev": {
                "doctrine/annotations": "~1.0",
                "doctrine/cache": "~1.0",
                "egulias/email-validator": "~1.2,>=1.2.1",
                "symfony/config": "~2.2|~3.0.0",
                "symfony/expression-language": "~2.4|~3.0.0",
                "symfony/http-foundation": "~2.3|~3.0.0",
                "symfony/intl": "~2.7.4|~2.8|~3.0.0",
                "symfony/property-access": "~2.3|~3.0.0",
                "symfony/yaml": "~2.0,>=2.0.5|~3.0.0"
            },
            "suggest": {
                "doctrine/annotations": "For using the annotation mapping. You will also need doctrine/cache.",
                "doctrine/cache": "For using the default cached annotation reader and metadata cache.",
                "egulias/email-validator": "Strict (RFC compliant) email validation",
                "symfony/config": "",
                "symfony/expression-language": "For using the 2.4 Expression validator",
                "symfony/http-foundation": "",
                "symfony/intl": "",
                "symfony/property-access": "For using the 2.4 Validator API",
                "symfony/yaml": ""
            },
            "type": "library",
            "extra": {
                "branch-alias": {
                    "dev-master": "2.8-dev"
                }
            },
            "autoload": {
                "psr-4": {
                    "Symfony\\Component\\Validator\\": ""
                },
                "exclude-from-classmap": [
                    "/Tests/"
                ]
            },
            "notification-url": "https://packagist.org/downloads/",
            "license": [
                "MIT"
            ],
            "authors": [
                {
                    "name": "Fabien Potencier",
                    "email": "fabien@symfony.com"
                },
                {
                    "name": "Symfony Community",
                    "homepage": "https://symfony.com/contributors"
                }
            ],
            "description": "Symfony Validator Component",
            "homepage": "https://symfony.com",
            "time": "2016-10-03 17:30:13"
        },
        {
<<<<<<< HEAD
            "name": "symfony/yaml",
            "version": "v2.8.12",
            "source": {
                "type": "git",
                "url": "https://github.com/symfony/yaml.git",
                "reference": "e7540734bad981fe59f8ef14b6fc194ae9df8d9c"
            },
            "dist": {
                "type": "zip",
                "url": "https://api.github.com/repos/symfony/yaml/zipball/e7540734bad981fe59f8ef14b6fc194ae9df8d9c",
                "reference": "e7540734bad981fe59f8ef14b6fc194ae9df8d9c",
                "shasum": ""
            },
            "require": {
                "php": ">=5.3.9"
            },
            "type": "library",
            "extra": {
                "branch-alias": {
                    "dev-master": "2.8-dev"
                }
            },
            "autoload": {
                "psr-4": {
                    "Symfony\\Component\\Yaml\\": ""
                },
                "exclude-from-classmap": [
                    "/Tests/"
                ]
            },
            "notification-url": "https://packagist.org/downloads/",
            "license": [
                "MIT"
            ],
            "authors": [
                {
                    "name": "Fabien Potencier",
                    "email": "fabien@symfony.com"
                },
                {
                    "name": "Symfony Community",
                    "homepage": "https://symfony.com/contributors"
                }
            ],
            "description": "Symfony Yaml Component",
            "homepage": "https://symfony.com",
            "time": "2016-09-02 01:57:56"
        },
        {
=======
>>>>>>> a961a909
            "name": "theseer/fdomdocument",
            "version": "1.6.1",
            "source": {
                "type": "git",
                "url": "https://github.com/theseer/fDOMDocument.git",
                "reference": "d9ad139d6c2e8edf5e313ffbe37ff13344cf0684"
            },
            "dist": {
                "type": "zip",
                "url": "https://api.github.com/repos/theseer/fDOMDocument/zipball/d9ad139d6c2e8edf5e313ffbe37ff13344cf0684",
                "reference": "d9ad139d6c2e8edf5e313ffbe37ff13344cf0684",
                "shasum": ""
            },
            "require": {
                "ext-dom": "*",
                "lib-libxml": "*",
                "php": ">=5.3.3"
            },
            "type": "library",
            "autoload": {
                "classmap": [
                    "src/"
                ]
            },
            "notification-url": "https://packagist.org/downloads/",
            "license": [
                "BSD-3-Clause"
            ],
            "authors": [
                {
                    "name": "Arne Blankerts",
                    "email": "arne@blankerts.de",
                    "role": "lead"
                }
            ],
            "description": "The classes contained within this repository extend the standard DOM to use exceptions at all occasions of errors instead of PHP warnings or notices. They also add various custom methods and shortcuts for convenience and to simplify the usage of DOM.",
            "homepage": "https://github.com/theseer/fDOMDocument",
            "time": "2015-05-27 22:58:02"
        },
        {
            "name": "twig/twig",
            "version": "v1.26.1",
            "source": {
                "type": "git",
                "url": "https://github.com/twigphp/Twig.git",
                "reference": "a09d8ee17ac1cfea29ed60c83960ad685c6a898d"
            },
            "dist": {
                "type": "zip",
                "url": "https://api.github.com/repos/twigphp/Twig/zipball/a09d8ee17ac1cfea29ed60c83960ad685c6a898d",
                "reference": "a09d8ee17ac1cfea29ed60c83960ad685c6a898d",
                "shasum": ""
            },
            "require": {
                "php": ">=5.2.7"
            },
            "require-dev": {
                "symfony/debug": "~2.7",
                "symfony/phpunit-bridge": "~2.7"
            },
            "type": "library",
            "extra": {
                "branch-alias": {
                    "dev-master": "1.26-dev"
                }
            },
            "autoload": {
                "psr-0": {
                    "Twig_": "lib/"
                }
            },
            "notification-url": "https://packagist.org/downloads/",
            "license": [
                "BSD-3-Clause"
            ],
            "authors": [
                {
                    "name": "Fabien Potencier",
                    "email": "fabien@symfony.com",
                    "homepage": "http://fabien.potencier.org",
                    "role": "Lead Developer"
                },
                {
                    "name": "Armin Ronacher",
                    "email": "armin.ronacher@active-4.com",
                    "role": "Project Founder"
                },
                {
                    "name": "Twig Team",
                    "homepage": "http://twig.sensiolabs.org/contributors",
                    "role": "Contributors"
                }
            ],
            "description": "Twig, the flexible, fast, and secure template language for PHP",
            "homepage": "http://twig.sensiolabs.org",
            "keywords": [
                "templating"
            ],
            "time": "2016-10-05 18:57:41"
        },
        {
            "name": "zendframework/zend-cache",
            "version": "2.7.1",
            "source": {
                "type": "git",
                "url": "https://github.com/zendframework/zend-cache.git",
                "reference": "2c68def8f96ce842d2f2a9a69e2f3508c2f5312d"
            },
            "dist": {
                "type": "zip",
                "url": "https://api.github.com/repos/zendframework/zend-cache/zipball/2c68def8f96ce842d2f2a9a69e2f3508c2f5312d",
                "reference": "2c68def8f96ce842d2f2a9a69e2f3508c2f5312d",
                "shasum": ""
            },
            "require": {
                "php": "^5.5 || ^7.0",
                "zendframework/zend-eventmanager": "^2.6.2 || ^3.0",
                "zendframework/zend-servicemanager": "^2.7.5 || ^3.0.3",
                "zendframework/zend-stdlib": "^2.7 || ^3.0"
            },
            "require-dev": {
                "fabpot/php-cs-fixer": "1.7.*",
                "phpbench/phpbench": "^0.10.0",
                "phpunit/phpunit": "^4.5",
                "zendframework/zend-serializer": "^2.6",
                "zendframework/zend-session": "^2.6.2"
            },
            "suggest": {
                "ext-apc": "APC or compatible extension, to use the APC storage adapter",
                "ext-apcu": "APCU >= 5.1.0, to use the APCu storage adapter",
                "ext-dba": "DBA, to use the DBA storage adapter",
                "ext-memcache": "Memcache >= 2.0.0 to use the Memcache storage adapter",
                "ext-memcached": "Memcached >= 1.0.0 to use the Memcached storage adapter",
                "ext-mongo": "Mongo, to use MongoDb storage adapter",
                "ext-redis": "Redis, to use Redis storage adapter",
                "ext-wincache": "WinCache, to use the WinCache storage adapter",
                "ext-xcache": "XCache, to use the XCache storage adapter",
                "mongofill/mongofill": "Alternative to ext-mongo - a pure PHP implementation designed as a drop in replacement",
                "zendframework/zend-serializer": "Zend\\Serializer component",
                "zendframework/zend-session": "Zend\\Session component"
            },
            "type": "library",
            "extra": {
                "branch-alias": {
                    "dev-master": "2.7-dev",
                    "dev-develop": "2.8-dev"
                },
                "zf": {
                    "component": "Zend\\Cache",
                    "config-provider": "Zend\\Cache\\ConfigProvider"
                }
            },
            "autoload": {
                "psr-4": {
                    "Zend\\Cache\\": "src/"
                }
            },
            "notification-url": "https://packagist.org/downloads/",
            "license": [
                "BSD-3-Clause"
            ],
            "description": "provides a generic way to cache any data",
            "homepage": "https://github.com/zendframework/zend-cache",
            "keywords": [
                "cache",
                "zf2"
            ],
            "time": "2016-05-12 21:47:55"
        },
        {
            "name": "zendframework/zend-config",
            "version": "2.6.0",
            "source": {
                "type": "git",
                "url": "https://github.com/zendframework/zend-config.git",
                "reference": "2920e877a9f6dca9fa8f6bd3b1ffc2e19bb1e30d"
            },
            "dist": {
                "type": "zip",
                "url": "https://api.github.com/repos/zendframework/zend-config/zipball/2920e877a9f6dca9fa8f6bd3b1ffc2e19bb1e30d",
                "reference": "2920e877a9f6dca9fa8f6bd3b1ffc2e19bb1e30d",
                "shasum": ""
            },
            "require": {
                "php": "^5.5 || ^7.0",
                "zendframework/zend-stdlib": "^2.7 || ^3.0"
            },
            "require-dev": {
                "fabpot/php-cs-fixer": "1.7.*",
                "phpunit/phpunit": "~4.0",
                "zendframework/zend-filter": "^2.6",
                "zendframework/zend-i18n": "^2.5",
                "zendframework/zend-json": "^2.6.1",
                "zendframework/zend-servicemanager": "^2.7.5 || ^3.0.3"
            },
            "suggest": {
                "zendframework/zend-filter": "Zend\\Filter component",
                "zendframework/zend-i18n": "Zend\\I18n component",
                "zendframework/zend-json": "Zend\\Json to use the Json reader or writer classes",
                "zendframework/zend-servicemanager": "Zend\\ServiceManager for use with the Config Factory to retrieve reader and writer instances"
            },
            "type": "library",
            "extra": {
                "branch-alias": {
                    "dev-master": "2.6-dev",
                    "dev-develop": "2.7-dev"
                }
            },
            "autoload": {
                "psr-4": {
                    "Zend\\Config\\": "src/"
                }
            },
            "notification-url": "https://packagist.org/downloads/",
            "license": [
                "BSD-3-Clause"
            ],
            "description": "provides a nested object property based user interface for accessing this configuration data within application code",
            "homepage": "https://github.com/zendframework/zend-config",
            "keywords": [
                "config",
                "zf2"
            ],
            "time": "2016-02-04 23:01:10"
        },
        {
            "name": "zendframework/zend-eventmanager",
            "version": "3.0.1",
            "source": {
                "type": "git",
                "url": "https://github.com/zendframework/zend-eventmanager.git",
                "reference": "5c80bdee0e952be112dcec0968bad770082c3a6e"
            },
            "dist": {
                "type": "zip",
                "url": "https://api.github.com/repos/zendframework/zend-eventmanager/zipball/5c80bdee0e952be112dcec0968bad770082c3a6e",
                "reference": "5c80bdee0e952be112dcec0968bad770082c3a6e",
                "shasum": ""
            },
            "require": {
                "php": "^5.5 || ^7.0"
            },
            "require-dev": {
                "athletic/athletic": "^0.1",
                "container-interop/container-interop": "^1.1.0",
                "phpunit/phpunit": "~4.0",
                "squizlabs/php_codesniffer": "^2.0",
                "zendframework/zend-stdlib": "^2.7.3 || ^3.0"
            },
            "suggest": {
                "container-interop/container-interop": "^1.1.0, to use the lazy listeners feature",
                "zendframework/zend-stdlib": "^2.7.3 || ^3.0, to use the FilterChain feature"
            },
            "type": "library",
            "extra": {
                "branch-alias": {
                    "dev-master": "3.0-dev",
                    "dev-develop": "3.1-dev"
                }
            },
            "autoload": {
                "psr-4": {
                    "Zend\\EventManager\\": "src/"
                }
            },
            "notification-url": "https://packagist.org/downloads/",
            "license": [
                "BSD-3-Clause"
            ],
            "description": "Trigger and listen to events within a PHP application",
            "homepage": "https://github.com/zendframework/zend-eventmanager",
            "keywords": [
                "event",
                "eventmanager",
                "events",
                "zf2"
            ],
            "time": "2016-02-18 20:53:00"
        },
        {
            "name": "zendframework/zend-filter",
            "version": "2.7.1",
            "source": {
                "type": "git",
                "url": "https://github.com/zendframework/zend-filter.git",
                "reference": "84c50246428efb0a1e52868e162dab3e149d5b80"
            },
            "dist": {
                "type": "zip",
                "url": "https://api.github.com/repos/zendframework/zend-filter/zipball/84c50246428efb0a1e52868e162dab3e149d5b80",
                "reference": "84c50246428efb0a1e52868e162dab3e149d5b80",
                "shasum": ""
            },
            "require": {
                "php": "^5.5 || ^7.0",
                "zendframework/zend-stdlib": "^2.7 || ^3.0"
            },
            "require-dev": {
                "fabpot/php-cs-fixer": "1.7.*",
                "pear/archive_tar": "^1.4",
                "phpunit/phpunit": "~4.0",
                "zendframework/zend-crypt": "^2.6",
                "zendframework/zend-servicemanager": "^2.7.5 || ^3.0.3",
                "zendframework/zend-uri": "^2.5"
            },
            "suggest": {
                "zendframework/zend-crypt": "Zend\\Crypt component, for encryption filters",
                "zendframework/zend-i18n": "Zend\\I18n component for filters depending on i18n functionality",
                "zendframework/zend-servicemanager": "Zend\\ServiceManager component, for using the filter chain functionality",
                "zendframework/zend-uri": "Zend\\Uri component, for the UriNormalize filter"
            },
            "type": "library",
            "extra": {
                "branch-alias": {
                    "dev-master": "2.7-dev",
                    "dev-develop": "2.8-dev"
                },
                "zf": {
                    "component": "Zend\\Filter",
                    "config-provider": "Zend\\Filter\\ConfigProvider"
                }
            },
            "autoload": {
                "psr-4": {
                    "Zend\\Filter\\": "src/"
                }
            },
            "notification-url": "https://packagist.org/downloads/",
            "license": [
                "BSD-3-Clause"
            ],
            "description": "provides a set of commonly needed data filters",
            "homepage": "https://github.com/zendframework/zend-filter",
            "keywords": [
                "filter",
                "zf2"
            ],
            "time": "2016-04-18 18:32:43"
        },
        {
            "name": "zendframework/zend-hydrator",
            "version": "1.1.0",
            "source": {
                "type": "git",
                "url": "https://github.com/zendframework/zend-hydrator.git",
                "reference": "22652e1661a5a10b3f564cf7824a2206cf5a4a65"
            },
            "dist": {
                "type": "zip",
                "url": "https://api.github.com/repos/zendframework/zend-hydrator/zipball/22652e1661a5a10b3f564cf7824a2206cf5a4a65",
                "reference": "22652e1661a5a10b3f564cf7824a2206cf5a4a65",
                "shasum": ""
            },
            "require": {
                "php": "^5.5 || ^7.0",
                "zendframework/zend-stdlib": "^2.7 || ^3.0"
            },
            "require-dev": {
                "phpunit/phpunit": "~4.0",
                "squizlabs/php_codesniffer": "^2.0@dev",
                "zendframework/zend-eventmanager": "^2.6.2 || ^3.0",
                "zendframework/zend-filter": "^2.6",
                "zendframework/zend-inputfilter": "^2.6",
                "zendframework/zend-serializer": "^2.6.1",
                "zendframework/zend-servicemanager": "^2.7.5 || ^3.0.3"
            },
            "suggest": {
                "zendframework/zend-eventmanager": "^2.6.2 || ^3.0, to support aggregate hydrator usage",
                "zendframework/zend-filter": "^2.6, to support naming strategy hydrator usage",
                "zendframework/zend-serializer": "^2.6.1, to use the SerializableStrategy",
                "zendframework/zend-servicemanager": "^2.7.5 || ^3.0.3, to support hydrator plugin manager usage"
            },
            "type": "library",
            "extra": {
                "branch-alias": {
                    "dev-release-1.0": "1.0-dev",
                    "dev-release-1.1": "1.1-dev",
                    "dev-master": "2.0-dev",
                    "dev-develop": "2.1-dev"
                }
            },
            "autoload": {
                "psr-4": {
                    "Zend\\Hydrator\\": "src/"
                }
            },
            "notification-url": "https://packagist.org/downloads/",
            "license": [
                "BSD-3-Clause"
            ],
            "homepage": "https://github.com/zendframework/zend-hydrator",
            "keywords": [
                "hydrator",
                "zf2"
            ],
            "time": "2016-02-18 22:38:26"
        },
        {
            "name": "zendframework/zend-i18n",
            "version": "2.7.3",
            "source": {
                "type": "git",
                "url": "https://github.com/zendframework/zend-i18n.git",
                "reference": "b2db0d8246a865c659f93199f90f5fc2cd2f3cd8"
            },
            "dist": {
                "type": "zip",
                "url": "https://api.github.com/repos/zendframework/zend-i18n/zipball/b2db0d8246a865c659f93199f90f5fc2cd2f3cd8",
                "reference": "b2db0d8246a865c659f93199f90f5fc2cd2f3cd8",
                "shasum": ""
            },
            "require": {
                "php": "^5.5 || ^7.0",
                "zendframework/zend-stdlib": "^2.7 || ^3.0"
            },
            "require-dev": {
                "fabpot/php-cs-fixer": "1.7.*",
                "phpunit/phpunit": "~4.0",
                "zendframework/zend-cache": "^2.6.1",
                "zendframework/zend-config": "^2.6",
                "zendframework/zend-eventmanager": "^2.6.2 || ^3.0",
                "zendframework/zend-filter": "^2.6.1",
                "zendframework/zend-servicemanager": "^2.7.5 || ^3.0.3",
                "zendframework/zend-validator": "^2.6",
                "zendframework/zend-view": "^2.6.3"
            },
            "suggest": {
                "ext-intl": "Required for most features of Zend\\I18n; included in default builds of PHP",
                "zendframework/zend-cache": "Zend\\Cache component",
                "zendframework/zend-config": "Zend\\Config component",
                "zendframework/zend-eventmanager": "You should install this package to use the events in the translator",
                "zendframework/zend-filter": "You should install this package to use the provided filters",
                "zendframework/zend-i18n-resources": "Translation resources",
                "zendframework/zend-servicemanager": "Zend\\ServiceManager component",
                "zendframework/zend-validator": "You should install this package to use the provided validators",
                "zendframework/zend-view": "You should install this package to use the provided view helpers"
            },
            "type": "library",
            "extra": {
                "branch-alias": {
                    "dev-master": "2.7-dev",
                    "dev-develop": "2.8-dev"
                },
                "zf": {
                    "component": "Zend\\I18n",
                    "config-provider": "Zend\\I18n\\ConfigProvider"
                }
            },
            "autoload": {
                "psr-4": {
                    "Zend\\I18n\\": "src/"
                }
            },
            "notification-url": "https://packagist.org/downloads/",
            "license": [
                "BSD-3-Clause"
            ],
            "homepage": "https://github.com/zendframework/zend-i18n",
            "keywords": [
                "i18n",
                "zf2"
            ],
            "time": "2016-06-07 21:08:30"
        },
        {
            "name": "zendframework/zend-json",
            "version": "3.0.0",
            "source": {
                "type": "git",
                "url": "https://github.com/zendframework/zend-json.git",
                "reference": "f42a1588e75c2a3e338cd94c37906231e616daab"
            },
            "dist": {
                "type": "zip",
                "url": "https://api.github.com/repos/zendframework/zend-json/zipball/f42a1588e75c2a3e338cd94c37906231e616daab",
                "reference": "f42a1588e75c2a3e338cd94c37906231e616daab",
                "shasum": ""
            },
            "require": {
                "php": "^5.5 || ^7.0"
            },
            "require-dev": {
                "phpunit/phpunit": "~4.0",
                "squizlabs/php_codesniffer": "^2.3",
                "zendframework/zend-stdlib": "^2.7 || ^3.0"
            },
            "suggest": {
                "zendframework/zend-json-server": "For implementing JSON-RPC servers",
                "zendframework/zend-xml2json": "For converting XML documents to JSON"
            },
            "type": "library",
            "extra": {
                "branch-alias": {
                    "dev-master": "3.0-dev",
                    "dev-develop": "3.1-dev"
                }
            },
            "autoload": {
                "psr-4": {
                    "Zend\\Json\\": "src/"
                }
            },
            "notification-url": "https://packagist.org/downloads/",
            "license": [
                "BSD-3-Clause"
            ],
            "description": "provides convenience methods for serializing native PHP to JSON and decoding JSON to native PHP",
            "homepage": "https://github.com/zendframework/zend-json",
            "keywords": [
                "json",
                "zf2"
            ],
            "time": "2016-04-01 02:34:00"
        },
        {
            "name": "zendframework/zend-serializer",
            "version": "2.8.0",
            "source": {
                "type": "git",
                "url": "https://github.com/zendframework/zend-serializer.git",
                "reference": "ff74ea020f5f90866eb28365327e9bc765a61a6e"
            },
            "dist": {
                "type": "zip",
                "url": "https://api.github.com/repos/zendframework/zend-serializer/zipball/ff74ea020f5f90866eb28365327e9bc765a61a6e",
                "reference": "ff74ea020f5f90866eb28365327e9bc765a61a6e",
                "shasum": ""
            },
            "require": {
                "php": "^5.6 || ^7.0",
                "zendframework/zend-json": "^2.5 || ^3.0",
                "zendframework/zend-stdlib": "^2.7 || ^3.0"
            },
            "require-dev": {
                "phpunit/phpunit": "^4.5",
                "squizlabs/php_codesniffer": "^2.3.1",
                "zendframework/zend-math": "^2.6",
                "zendframework/zend-servicemanager": "^2.7.5 || ^3.0.3"
            },
            "suggest": {
                "zendframework/zend-math": "(^2.6 || ^3.0) To support Python Pickle serialization",
                "zendframework/zend-servicemanager": "(^2.7.5 || ^3.0.3) To support plugin manager support"
            },
            "type": "library",
            "extra": {
                "branch-alias": {
                    "dev-master": "2.8-dev",
                    "dev-develop": "2.9-dev"
                },
                "zf": {
                    "component": "Zend\\Serializer",
                    "config-provider": "Zend\\Serializer\\ConfigProvider"
                }
            },
            "autoload": {
                "psr-4": {
                    "Zend\\Serializer\\": "src/"
                }
            },
            "notification-url": "https://packagist.org/downloads/",
            "license": [
                "BSD-3-Clause"
            ],
            "description": "provides an adapter based interface to simply generate storable representation of PHP types by different facilities, and recover",
            "homepage": "https://github.com/zendframework/zend-serializer",
            "keywords": [
                "serializer",
                "zf2"
            ],
            "time": "2016-06-21 17:01:55"
        },
        {
            "name": "zendframework/zend-servicemanager",
            "version": "2.7.7",
            "source": {
                "type": "git",
                "url": "https://github.com/zendframework/zend-servicemanager.git",
                "reference": "eeecb78945c2a9f653caded36ba5274e8a8f5468"
            },
            "dist": {
                "type": "zip",
                "url": "https://api.github.com/repos/zendframework/zend-servicemanager/zipball/eeecb78945c2a9f653caded36ba5274e8a8f5468",
                "reference": "eeecb78945c2a9f653caded36ba5274e8a8f5468",
                "shasum": ""
            },
            "require": {
                "container-interop/container-interop": "~1.0",
                "php": "^5.5 || ^7.0"
            },
            "require-dev": {
                "athletic/athletic": "dev-master",
                "fabpot/php-cs-fixer": "1.7.*",
                "phpunit/phpunit": "~4.0",
                "zendframework/zend-di": "~2.5",
                "zendframework/zend-mvc": "~2.5"
            },
            "suggest": {
                "ocramius/proxy-manager": "ProxyManager 0.5.* to handle lazy initialization of services",
                "zendframework/zend-di": "Zend\\Di component"
            },
            "type": "library",
            "extra": {
                "branch-alias": {
                    "dev-master": "2.7-dev",
                    "dev-develop": "3.0-dev"
                }
            },
            "autoload": {
                "psr-4": {
                    "Zend\\ServiceManager\\": "src/"
                }
            },
            "notification-url": "https://packagist.org/downloads/",
            "license": [
                "BSD-3-Clause"
            ],
            "homepage": "https://github.com/zendframework/zend-servicemanager",
            "keywords": [
                "servicemanager",
                "zf2"
            ],
            "time": "2016-09-01 19:03:15"
        },
        {
            "name": "zendframework/zend-stdlib",
            "version": "2.7.7",
            "source": {
                "type": "git",
                "url": "https://github.com/zendframework/zend-stdlib.git",
                "reference": "0e44eb46788f65e09e077eb7f44d2659143bcc1f"
            },
            "dist": {
                "type": "zip",
                "url": "https://api.github.com/repos/zendframework/zend-stdlib/zipball/0e44eb46788f65e09e077eb7f44d2659143bcc1f",
                "reference": "0e44eb46788f65e09e077eb7f44d2659143bcc1f",
                "shasum": ""
            },
            "require": {
                "php": "^5.5 || ^7.0",
                "zendframework/zend-hydrator": "~1.1"
            },
            "require-dev": {
                "athletic/athletic": "~0.1",
                "fabpot/php-cs-fixer": "1.7.*",
                "phpunit/phpunit": "~4.0",
                "zendframework/zend-config": "~2.5",
                "zendframework/zend-eventmanager": "~2.5",
                "zendframework/zend-filter": "~2.5",
                "zendframework/zend-inputfilter": "~2.5",
                "zendframework/zend-serializer": "~2.5",
                "zendframework/zend-servicemanager": "~2.5"
            },
            "suggest": {
                "zendframework/zend-eventmanager": "To support aggregate hydrator usage",
                "zendframework/zend-filter": "To support naming strategy hydrator usage",
                "zendframework/zend-serializer": "Zend\\Serializer component",
                "zendframework/zend-servicemanager": "To support hydrator plugin manager usage"
            },
            "type": "library",
            "extra": {
                "branch-alias": {
                    "dev-release-2.7": "2.7-dev",
                    "dev-master": "3.0-dev",
                    "dev-develop": "3.1-dev"
                }
            },
            "autoload": {
                "psr-4": {
                    "Zend\\Stdlib\\": "src/"
                }
            },
            "notification-url": "https://packagist.org/downloads/",
            "license": [
                "BSD-3-Clause"
            ],
            "homepage": "https://github.com/zendframework/zend-stdlib",
            "keywords": [
                "stdlib",
                "zf2"
            ],
            "time": "2016-04-12 21:17:31"
        },
        {
            "name": "zetacomponents/base",
            "version": "1.9",
            "source": {
                "type": "git",
                "url": "https://github.com/zetacomponents/Base.git",
                "reference": "f20df24e8de3e48b6b69b2503f917e457281e687"
            },
            "dist": {
                "type": "zip",
                "url": "https://api.github.com/repos/zetacomponents/Base/zipball/f20df24e8de3e48b6b69b2503f917e457281e687",
                "reference": "f20df24e8de3e48b6b69b2503f917e457281e687",
                "shasum": ""
            },
            "require-dev": {
                "zetacomponents/unit-test": "*"
            },
            "type": "library",
            "autoload": {
                "classmap": [
                    "src"
                ]
            },
            "notification-url": "https://packagist.org/downloads/",
            "license": [
                "Apache-2.0"
            ],
            "authors": [
                {
                    "name": "Sergey Alexeev"
                },
                {
                    "name": "Sebastian Bergmann"
                },
                {
                    "name": "Jan Borsodi"
                },
                {
                    "name": "Raymond Bosman"
                },
                {
                    "name": "Frederik Holljen"
                },
                {
                    "name": "Kore Nordmann"
                },
                {
                    "name": "Derick Rethans"
                },
                {
                    "name": "Vadym Savchuk"
                },
                {
                    "name": "Tobias Schlitt"
                },
                {
                    "name": "Alexandru Stanoi"
                }
            ],
            "description": "The Base package provides the basic infrastructure that all packages rely on. Therefore every component relies on this package.",
            "homepage": "https://github.com/zetacomponents",
            "time": "2014-09-19 03:28:34"
        },
        {
            "name": "zetacomponents/document",
            "version": "1.3.1",
            "source": {
                "type": "git",
                "url": "https://github.com/zetacomponents/Document.git",
                "reference": "688abfde573cf3fe0730f82538fbd7aa9fc95bc8"
            },
            "dist": {
                "type": "zip",
                "url": "https://api.github.com/repos/zetacomponents/Document/zipball/688abfde573cf3fe0730f82538fbd7aa9fc95bc8",
                "reference": "688abfde573cf3fe0730f82538fbd7aa9fc95bc8",
                "shasum": ""
            },
            "require": {
                "zetacomponents/base": "*"
            },
            "require-dev": {
                "zetacomponents/unit-test": "dev-master"
            },
            "type": "library",
            "autoload": {
                "classmap": [
                    "src"
                ]
            },
            "notification-url": "https://packagist.org/downloads/",
            "license": [
                "Apache-2.0"
            ],
            "authors": [
                {
                    "name": "Sebastian Bergmann"
                },
                {
                    "name": "Kore Nordmann"
                },
                {
                    "name": "Derick Rethans"
                },
                {
                    "name": "Tobias Schlitt"
                },
                {
                    "name": "Alexandru Stanoi"
                }
            ],
            "description": "The Document components provides a general conversion framework for different semantic document markup languages like XHTML, Docbook, RST and similar.",
            "homepage": "https://github.com/zetacomponents",
            "time": "2013-12-19 11:40:00"
        }
    ],
    "aliases": [],
    "minimum-stability": "stable",
    "stability-flags": {
        "pear/http_request2": 20,
        "pear/net_growl": 20,
        "pear/versioncontrol_git": 20
    },
    "prefer-stable": false,
    "prefer-lowest": false,
    "platform": {
        "php": ">=5.6"
    },
    "platform-dev": {
        "ext-pdo_sqlite": "*"
    }
}<|MERGE_RESOLUTION|>--- conflicted
+++ resolved
@@ -4,13 +4,8 @@
         "Read more about it at https://getcomposer.org/doc/01-basic-usage.md#composer-lock-the-lock-file",
         "This file is @generated automatically"
     ],
-<<<<<<< HEAD
-    "hash": "69514a8c914496a8ecc783b6b6d575d4",
-    "content-hash": "0ec0a7de3ba4772171f3fd66a4a3dd9b",
-    "packages": [],
-=======
-    "hash": "e5b82e3c01c59f213d174922ea9fd169",
-    "content-hash": "6cea46206dc1f960412bc87757366f71",
+    "hash": "95feef14b4afe201f0846a0b039f2b9c",
+    "content-hash": "7927ffed2cb1f2deb9ae41bc768be254",
     "packages": [
         {
             "name": "symfony/yaml",
@@ -62,7 +57,6 @@
             "time": "2016-10-24 18:41:13"
         }
     ],
->>>>>>> a961a909
     "packages-dev": [
         {
             "name": "cilex/cilex",
@@ -1184,13 +1178,8 @@
             },
             "dist": {
                 "type": "zip",
-<<<<<<< HEAD
                 "url": "https://api.github.com/repos/pear/HTTP_Request2/zipball/3599cf0fe455a4e281da464f6510bfc5c2ce54c4",
                 "reference": "3599cf0fe455a4e281da464f6510bfc5c2ce54c4",
-=======
-                "url": "https://api.github.com/repos/pear/HTTP_Request2/zipball/f36670a10bb9586d0e5f9d291f979cb6c8f94bfc",
-                "reference": "f36670a10bb9586d0e5f9d291f979cb6c8f94bfc",
->>>>>>> a961a909
                 "shasum": ""
             },
             "require": {
@@ -1248,13 +1237,8 @@
             },
             "dist": {
                 "type": "zip",
-<<<<<<< HEAD
                 "url": "https://api.github.com/repos/pear/Net_Growl/zipball/b11fdbf93bb1adecb0cc6bda779e47ce54f3d526",
                 "reference": "b11fdbf93bb1adecb0cc6bda779e47ce54f3d526",
-=======
-                "url": "https://api.github.com/repos/pear/Net_Growl/zipball/845dac9651ef06337fb62ac51da1d4004081f767",
-                "reference": "845dac9651ef06337fb62ac51da1d4004081f767",
->>>>>>> a961a909
                 "shasum": ""
             },
             "require": {
@@ -3313,78 +3297,6 @@
             "time": "2016-07-10 15:44:59"
         },
         {
-            "name": "simpletest/simpletest",
-            "version": "v1.1.6",
-            "source": {
-                "type": "git",
-                "url": "https://github.com/simpletest/simpletest.git",
-                "reference": "43d947f842b7295c091a57c979a4533d3d6e9212"
-            },
-            "dist": {
-                "type": "zip",
-                "url": "https://api.github.com/repos/simpletest/simpletest/zipball/43d947f842b7295c091a57c979a4533d3d6e9212",
-                "reference": "43d947f842b7295c091a57c979a4533d3d6e9212",
-                "shasum": ""
-            },
-            "require": {
-                "php": ">=5.0.5"
-            },
-            "type": "library",
-            "autoload": {
-                "classmap": [
-                    "."
-                ]
-            },
-            "notification-url": "https://packagist.org/downloads/",
-            "license": [
-                "LGPL-2.0+"
-            ],
-            "authors": [
-                {
-                    "name": "Lars Vierbergen",
-                    "email": "vierbergenlars@gmail.com"
-                },
-                {
-                    "name": "Lachlan Donald",
-                    "email": "lachlan@ljd.cc"
-                },
-                {
-                    "name": "Marcus Baker",
-                    "email": "marcus@lastcraft.com",
-                    "role": "Original project lead"
-                },
-                {
-                    "name": "Jason Sweat",
-                    "role": "Original developer"
-                },
-                {
-                    "name": "Travis Swicegood",
-                    "role": "Original developer"
-                },
-                {
-                    "name": "Perrick Penet",
-                    "role": "Original developer"
-                },
-                {
-                    "name": "Edward Z. Yang",
-                    "role": "Original developer"
-                }
-            ],
-            "description": "Unit testing, mock objects and web testing framework for PHP built around test cases.",
-            "homepage": "http://simpletest.org/",
-            "keywords": [
-                "SimpleTest",
-                "code-coverage",
-                "junit",
-                "php",
-                "selenium",
-                "testing",
-                "unit-test",
-                "xunit"
-            ],
-            "time": "2013-09-21 21:04:19"
-        },
-        {
             "name": "squizlabs/php_codesniffer",
             "version": "2.7.0",
             "source": {
@@ -4146,58 +4058,6 @@
             "time": "2016-10-03 17:30:13"
         },
         {
-<<<<<<< HEAD
-            "name": "symfony/yaml",
-            "version": "v2.8.12",
-            "source": {
-                "type": "git",
-                "url": "https://github.com/symfony/yaml.git",
-                "reference": "e7540734bad981fe59f8ef14b6fc194ae9df8d9c"
-            },
-            "dist": {
-                "type": "zip",
-                "url": "https://api.github.com/repos/symfony/yaml/zipball/e7540734bad981fe59f8ef14b6fc194ae9df8d9c",
-                "reference": "e7540734bad981fe59f8ef14b6fc194ae9df8d9c",
-                "shasum": ""
-            },
-            "require": {
-                "php": ">=5.3.9"
-            },
-            "type": "library",
-            "extra": {
-                "branch-alias": {
-                    "dev-master": "2.8-dev"
-                }
-            },
-            "autoload": {
-                "psr-4": {
-                    "Symfony\\Component\\Yaml\\": ""
-                },
-                "exclude-from-classmap": [
-                    "/Tests/"
-                ]
-            },
-            "notification-url": "https://packagist.org/downloads/",
-            "license": [
-                "MIT"
-            ],
-            "authors": [
-                {
-                    "name": "Fabien Potencier",
-                    "email": "fabien@symfony.com"
-                },
-                {
-                    "name": "Symfony Community",
-                    "homepage": "https://symfony.com/contributors"
-                }
-            ],
-            "description": "Symfony Yaml Component",
-            "homepage": "https://symfony.com",
-            "time": "2016-09-02 01:57:56"
-        },
-        {
-=======
->>>>>>> a961a909
             "name": "theseer/fdomdocument",
             "version": "1.6.1",
             "source": {
