--- conflicted
+++ resolved
@@ -1,111 +1,3 @@
-<<<<<<< HEAD
-<?php
-/* 
- *  $Id$
- *
- * THIS SOFTWARE IS PROVIDED BY THE COPYRIGHT HOLDERS AND CONTRIBUTORS
- * "AS IS" AND ANY EXPRESS OR IMPLIED WARRANTIES, INCLUDING, BUT NOT
- * LIMITED TO, THE IMPLIED WARRANTIES OF MERCHANTABILITY AND FITNESS FOR
- * A PARTICULAR PURPOSE ARE DISCLAIMED. IN NO EVENT SHALL THE COPYRIGHT
- * OWNER OR CONTRIBUTORS BE LIABLE FOR ANY DIRECT, INDIRECT, INCIDENTAL,
- * SPECIAL, EXEMPLARY, OR CONSEQUENTIAL DAMAGES (INCLUDING, BUT NOT
- * LIMITED TO, PROCUREMENT OF SUBSTITUTE GOODS OR SERVICES; LOSS OF USE,
- * DATA, OR PROFITS; OR BUSINESS INTERRUPTION) HOWEVER CAUSED AND ON ANY
- * THEORY OF LIABILITY, WHETHER IN CONTRACT, STRICT LIABILITY, OR TORT
- * (INCLUDING NEGLIGENCE OR OTHERWISE) ARISING IN ANY WAY OUT OF THE USE
- * OF THIS SOFTWARE, EVEN IF ADVISED OF THE POSSIBILITY OF SUCH DAMAGE.
- *
- * This software consists of voluntary contributions made by many individuals
- * and is licensed under the LGPL. For more information please see
- * <http://phing.info>. 
- */
-
-namespace phing::util::regexp;
-use phing::BuildException;
-
-/**
- * PREG Regexp Engine.
- * Implements a regexp engine using PHP's preg_match(), preg_match_all(), and preg_replace() functions.
- * 
- * @author hans lellelid, hans@velum.net
- * @package phing.util.regex
- */
-class PregEngine implements RegexpEngine {
-
-    /**
-     * @var boolean
-     */
-    private $ignoreCase = false;
-        
-    /**
-     * Sets whether or not regex operation is case sensitive.
-     * @param boolean $bit
-     * @return void
-     */
-    function setIgnoreCase($bit) {
-        $this->ignoreCase = (boolean) $bit;
-    }
-
-    /**
-     * Gets whether or not regex operation is case sensitive.
-     * @return boolean
-     */
-    function getIgnoreCase() {
-        return $this->ignoreCase;
-    }
-        
-    /**
-     * The pattern needs to be converted into PREG style -- which includes adding expression delims & any flags, etc.
-     * @param string $pattern
-     * @return string prepared pattern.
-     */
-    private function preparePattern($pattern)
-    {
-        return '/'.$pattern.'/'.($this->ignoreCase ? 'i' : '');
-    }
-    
-    /**
-     * Matches pattern against source string and sets the matches array.
-     * @param string $pattern The regex pattern to match.
-     * @param string $source The source string.
-     * @param array $matches The array in which to store matches.
-     * @return boolean Success of matching operation.
-     */
-    function match($pattern, $source, &$matches) { 
-        return preg_match($this->preparePattern($pattern), $source, $matches);
-    }
-
-    /**
-     * Matches all patterns in source string and sets the matches array.
-     * @param string $pattern The regex pattern to match.
-     * @param string $source The source string.
-     * @param array $matches The array in which to store matches.
-     * @return boolean Success of matching operation.
-     */        
-    function matchAll($pattern, $source, &$matches) {
-        return preg_match_all($this->preparePattern($pattern), $source, $matches);
-    }
-
-    /**
-     * Replaces $pattern with $replace in $source string.
-     * References to \1 group matches will be replaced with more preg-friendly
-     * $1.
-     * @param string $pattern The regex pattern to match.
-     * @param string $replace The string with which to replace matches.
-     * @param string $source The source string.
-     * @return string The replaced source string.
-     */        
-    function replace($pattern, $replace, $source) {
-        // convert \1 -> $1, because we want to use the more generic \1 in the XML
-        // but PREG prefers $1 syntax.
-        $replace = preg_replace('/\\\(\d+)/', '\$$1', $replace);
-        return preg_replace($this->preparePattern($pattern), $replace, $source);
-    }
-
-}
-
-?>
-=======
 <?php
 /* 
  *  $Id$
@@ -210,4 +102,3 @@
     }
 
 }
->>>>>>> ee602091
