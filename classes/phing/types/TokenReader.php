<<<<<<< HEAD
<?php
/*
 *  $Id$
 *
 * THIS SOFTWARE IS PROVIDED BY THE COPYRIGHT HOLDERS AND CONTRIBUTORS
 * "AS IS" AND ANY EXPRESS OR IMPLIED WARRANTIES, INCLUDING, BUT NOT
 * LIMITED TO, THE IMPLIED WARRANTIES OF MERCHANTABILITY AND FITNESS FOR
 * A PARTICULAR PURPOSE ARE DISCLAIMED. IN NO EVENT SHALL THE COPYRIGHT
 * OWNER OR CONTRIBUTORS BE LIABLE FOR ANY DIRECT, INDIRECT, INCIDENTAL,
 * SPECIAL, EXEMPLARY, OR CONSEQUENTIAL DAMAGES (INCLUDING, BUT NOT
 * LIMITED TO, PROCUREMENT OF SUBSTITUTE GOODS OR SERVICES; LOSS OF USE,
 * DATA, OR PROFITS; OR BUSINESS INTERRUPTION) HOWEVER CAUSED AND ON ANY
 * THEORY OF LIABILITY, WHETHER IN CONTRACT, STRICT LIABILITY, OR TORT
 * (INCLUDING NEGLIGENCE OR OTHERWISE) ARISING IN ANY WAY OUT OF THE USE
 * OF THIS SOFTWARE, EVEN IF ADVISED OF THE POSSIBILITY OF SUCH DAMAGE.
 *
 * This software consists of voluntary contributions made by many individuals
 * and is licensed under the LGPL. For more information please see
 * <http://phing.info>.
*/

namespace phing::types;
use phing::BuildException;
use phing::Project;

/**
 * Abstract class for TokenReaders.
 * 
 * @author    Manuel Holtgewe
 * @version   $Revision: 1.5 $
 * @package   phing.filters.util
 */
abstract class TokenReader {

    /**
     * Reference to the Project the TokenReader is used in.
     * @var Project 
     */
    protected $project;

    /**
     * Constructor
     * @param   object  Reference to the project the TokenReader is used in.
     */
    function __construct(Project $project) {
        $this->project = $project;
    }

    /**
     * Utility function for logging
     */
    function log($level, $msg) {
        $this->project->log($level, $msg);
    }

    /**
     * Reads the next token from the Reader
     *
     * @throws IOException - On error
     * @return string
     */
    abstract public function readToken();
    
}

?>
=======
<?php
/*
 *  $Id$
 *
 * THIS SOFTWARE IS PROVIDED BY THE COPYRIGHT HOLDERS AND CONTRIBUTORS
 * "AS IS" AND ANY EXPRESS OR IMPLIED WARRANTIES, INCLUDING, BUT NOT
 * LIMITED TO, THE IMPLIED WARRANTIES OF MERCHANTABILITY AND FITNESS FOR
 * A PARTICULAR PURPOSE ARE DISCLAIMED. IN NO EVENT SHALL THE COPYRIGHT
 * OWNER OR CONTRIBUTORS BE LIABLE FOR ANY DIRECT, INDIRECT, INCIDENTAL,
 * SPECIAL, EXEMPLARY, OR CONSEQUENTIAL DAMAGES (INCLUDING, BUT NOT
 * LIMITED TO, PROCUREMENT OF SUBSTITUTE GOODS OR SERVICES; LOSS OF USE,
 * DATA, OR PROFITS; OR BUSINESS INTERRUPTION) HOWEVER CAUSED AND ON ANY
 * THEORY OF LIABILITY, WHETHER IN CONTRACT, STRICT LIABILITY, OR TORT
 * (INCLUDING NEGLIGENCE OR OTHERWISE) ARISING IN ANY WAY OUT OF THE USE
 * OF THIS SOFTWARE, EVEN IF ADVISED OF THE POSSIBILITY OF SUCH DAMAGE.
 *
 * This software consists of voluntary contributions made by many individuals
 * and is licensed under the LGPL. For more information please see
 * <http://phing.info>.
*/

// include_once 'phing/system/io/Reader.php'; // really this is unrelated to Reader
include_once 'phing/system/io/IOException.php';
include_once 'phing/filters/ReplaceTokens.php'; // For class Token

/**
 * Abstract class for TokenReaders.
 * 
 * @author    Manuel Holtgewe
 * @version   $Revision: 1.5 $
 * @package   phing.filters.util
 */
abstract class TokenReader {

    /**
     * Reference to the Project the TokenReader is used in.
     * @var Project 
     */
    protected $project;

    /**
     * Constructor
     * @param   object  Reference to the project the TokenReader is used in.
     */
    function __construct(Project $project) {
        $this->project = $project;
    }

    /**
     * Utility function for logging
     */
    function log($level, $msg) {
        $this->project->log($level, $msg);
    }

    /**
     * Reads the next token from the Reader
     *
     * @throws IOException - On error
     * @return string
     */
    abstract public function readToken();
    
}

>>>>>>> ee602091
<|MERGE_RESOLUTION|>--- conflicted
+++ resolved
@@ -1,71 +1,3 @@
-<<<<<<< HEAD
-<?php
-/*
- *  $Id$
- *
- * THIS SOFTWARE IS PROVIDED BY THE COPYRIGHT HOLDERS AND CONTRIBUTORS
- * "AS IS" AND ANY EXPRESS OR IMPLIED WARRANTIES, INCLUDING, BUT NOT
- * LIMITED TO, THE IMPLIED WARRANTIES OF MERCHANTABILITY AND FITNESS FOR
- * A PARTICULAR PURPOSE ARE DISCLAIMED. IN NO EVENT SHALL THE COPYRIGHT
- * OWNER OR CONTRIBUTORS BE LIABLE FOR ANY DIRECT, INDIRECT, INCIDENTAL,
- * SPECIAL, EXEMPLARY, OR CONSEQUENTIAL DAMAGES (INCLUDING, BUT NOT
- * LIMITED TO, PROCUREMENT OF SUBSTITUTE GOODS OR SERVICES; LOSS OF USE,
- * DATA, OR PROFITS; OR BUSINESS INTERRUPTION) HOWEVER CAUSED AND ON ANY
- * THEORY OF LIABILITY, WHETHER IN CONTRACT, STRICT LIABILITY, OR TORT
- * (INCLUDING NEGLIGENCE OR OTHERWISE) ARISING IN ANY WAY OUT OF THE USE
- * OF THIS SOFTWARE, EVEN IF ADVISED OF THE POSSIBILITY OF SUCH DAMAGE.
- *
- * This software consists of voluntary contributions made by many individuals
- * and is licensed under the LGPL. For more information please see
- * <http://phing.info>.
-*/
-
-namespace phing::types;
-use phing::BuildException;
-use phing::Project;
-
-/**
- * Abstract class for TokenReaders.
- * 
- * @author    Manuel Holtgewe
- * @version   $Revision: 1.5 $
- * @package   phing.filters.util
- */
-abstract class TokenReader {
-
-    /**
-     * Reference to the Project the TokenReader is used in.
-     * @var Project 
-     */
-    protected $project;
-
-    /**
-     * Constructor
-     * @param   object  Reference to the project the TokenReader is used in.
-     */
-    function __construct(Project $project) {
-        $this->project = $project;
-    }
-
-    /**
-     * Utility function for logging
-     */
-    function log($level, $msg) {
-        $this->project->log($level, $msg);
-    }
-
-    /**
-     * Reads the next token from the Reader
-     *
-     * @throws IOException - On error
-     * @return string
-     */
-    abstract public function readToken();
-    
-}
-
-?>
-=======
 <?php
 /*
  *  $Id$
@@ -131,4 +63,3 @@
     
 }
 
->>>>>>> ee602091
