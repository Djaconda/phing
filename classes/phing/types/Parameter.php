<<<<<<< HEAD
<?php
/*
 *  $Id$
 *
 * THIS SOFTWARE IS PROVIDED BY THE COPYRIGHT HOLDERS AND CONTRIBUTORS
 * "AS IS" AND ANY EXPRESS OR IMPLIED WARRANTIES, INCLUDING, BUT NOT
 * LIMITED TO, THE IMPLIED WARRANTIES OF MERCHANTABILITY AND FITNESS FOR
 * A PARTICULAR PURPOSE ARE DISCLAIMED. IN NO EVENT SHALL THE COPYRIGHT
 * OWNER OR CONTRIBUTORS BE LIABLE FOR ANY DIRECT, INDIRECT, INCIDENTAL,
 * SPECIAL, EXEMPLARY, OR CONSEQUENTIAL DAMAGES (INCLUDING, BUT NOT
 * LIMITED TO, PROCUREMENT OF SUBSTITUTE GOODS OR SERVICES; LOSS OF USE,
 * DATA, OR PROFITS; OR BUSINESS INTERRUPTION) HOWEVER CAUSED AND ON ANY
 * THEORY OF LIABILITY, WHETHER IN CONTRACT, STRICT LIABILITY, OR TORT
 * (INCLUDING NEGLIGENCE OR OTHERWISE) ARISING IN ANY WAY OUT OF THE USE
 * OF THIS SOFTWARE, EVEN IF ADVISED OF THE POSSIBILITY OF SUCH DAMAGE.
 *
 * This software consists of voluntary contributions made by many individuals
 * and is licensed under the LGPL. For more information please see
 * <http://phing.info>.
 */

namespace phing::types;
use phing::BuildException;

/*
 * A parameter is composed of a name, type and value. Nested
 * Parameters are also possible, but the using task/type has
 * to support them
 *
 * @author    Manuel Holtgrewe
 * @author    <a href="mailto:yl@seasonfive.com">Yannick Lecaillez</a>
 * @package   phing.types
*/
class Parameter extends DataType {

    /** Parameter name */
    protected $name;
    
    /** Paramter type */
    protected $type;
    
    /** Parameter value */
    protected $value;
    
    /** Nested parameters */
    protected $parameters = array();

    function setName($name) {
        $this->name = (string) $name;
    }
    
    function setType($type) {
        $this->type = (string) $type;
    }

	/**
     * Sets value to dynamic register slot.
     * @param RegisterSlot $value
     */
    public function setListeningValue(RegisterSlot $value) {
        $this->value = $value;
    }
	
    function setValue($value) {
        $this->value = (string) $value;
    }

    function getName() {
        return $this->name;
    }

    function getType() {
        return $this->type;
    }

    function getValue() {
		if ($this->value instanceof RegisterSlot) {
            return $this->value->getValue();
        } else {
            return $this->value;
        }
    }
    
    /**
     * @return Parameter
     */
    function createParam() {
        $num = array_push($this->parameters, new Parameter());
        return $this->parameters[$num-1];
    }

    /**
     * @return array Nested parameters.
     */
    function getParams() {
        return $this->parameters;
    }
}

?>
=======
<?php
/*
 *  $Id$
 *
 * THIS SOFTWARE IS PROVIDED BY THE COPYRIGHT HOLDERS AND CONTRIBUTORS
 * "AS IS" AND ANY EXPRESS OR IMPLIED WARRANTIES, INCLUDING, BUT NOT
 * LIMITED TO, THE IMPLIED WARRANTIES OF MERCHANTABILITY AND FITNESS FOR
 * A PARTICULAR PURPOSE ARE DISCLAIMED. IN NO EVENT SHALL THE COPYRIGHT
 * OWNER OR CONTRIBUTORS BE LIABLE FOR ANY DIRECT, INDIRECT, INCIDENTAL,
 * SPECIAL, EXEMPLARY, OR CONSEQUENTIAL DAMAGES (INCLUDING, BUT NOT
 * LIMITED TO, PROCUREMENT OF SUBSTITUTE GOODS OR SERVICES; LOSS OF USE,
 * DATA, OR PROFITS; OR BUSINESS INTERRUPTION) HOWEVER CAUSED AND ON ANY
 * THEORY OF LIABILITY, WHETHER IN CONTRACT, STRICT LIABILITY, OR TORT
 * (INCLUDING NEGLIGENCE OR OTHERWISE) ARISING IN ANY WAY OUT OF THE USE
 * OF THIS SOFTWARE, EVEN IF ADVISED OF THE POSSIBILITY OF SUCH DAMAGE.
 *
 * This software consists of voluntary contributions made by many individuals
 * and is licensed under the LGPL. For more information please see
 * <http://phing.info>.
*/

include_once 'phing/types/DataType.php';

/*
 * A parameter is composed of a name, type and value. Nested
 * Parameters are also possible, but the using task/type has
 * to support them
 *
 * @author    Manuel Holtgrewe
 * @author    <a href="mailto:yl@seasonfive.com">Yannick Lecaillez</a>
 * @package   phing.types
*/
class Parameter extends DataType {

    /** Parameter name */
    protected $name;
    
    /** Paramter type */
    protected $type;
    
    /** Parameter value */
    protected $value;
    
    /** Nested parameters */
    protected $parameters = array();

    function setName($name) {
        $this->name = (string) $name;
    }
    
    function setType($type) {
        $this->type = (string) $type;
    }

	/**
     * Sets value to dynamic register slot.
     * @param RegisterSlot $value
     */
    public function setListeningValue(RegisterSlot $value) {
        $this->value = $value;
    }
	
    function setValue($value) {
        $this->value = (string) $value;
    }

    function getName() {
        return $this->name;
    }

    function getType() {
        return $this->type;
    }

    function getValue() {
		if ($this->value instanceof RegisterSlot) {
            return $this->value->getValue();
        } else {
            return $this->value;
        }
    }
    
    /**
     * @return Parameter
     */
    function createParam() {
        $num = array_push($this->parameters, new Parameter());
        return $this->parameters[$num-1];
    }

    /**
     * @return array Nested parameters.
     */
    function getParams() {
        return $this->parameters;
    }
}

>>>>>>> ee602091
<|MERGE_RESOLUTION|>--- conflicted
+++ resolved
@@ -1,105 +1,3 @@
-<<<<<<< HEAD
-<?php
-/*
- *  $Id$
- *
- * THIS SOFTWARE IS PROVIDED BY THE COPYRIGHT HOLDERS AND CONTRIBUTORS
- * "AS IS" AND ANY EXPRESS OR IMPLIED WARRANTIES, INCLUDING, BUT NOT
- * LIMITED TO, THE IMPLIED WARRANTIES OF MERCHANTABILITY AND FITNESS FOR
- * A PARTICULAR PURPOSE ARE DISCLAIMED. IN NO EVENT SHALL THE COPYRIGHT
- * OWNER OR CONTRIBUTORS BE LIABLE FOR ANY DIRECT, INDIRECT, INCIDENTAL,
- * SPECIAL, EXEMPLARY, OR CONSEQUENTIAL DAMAGES (INCLUDING, BUT NOT
- * LIMITED TO, PROCUREMENT OF SUBSTITUTE GOODS OR SERVICES; LOSS OF USE,
- * DATA, OR PROFITS; OR BUSINESS INTERRUPTION) HOWEVER CAUSED AND ON ANY
- * THEORY OF LIABILITY, WHETHER IN CONTRACT, STRICT LIABILITY, OR TORT
- * (INCLUDING NEGLIGENCE OR OTHERWISE) ARISING IN ANY WAY OUT OF THE USE
- * OF THIS SOFTWARE, EVEN IF ADVISED OF THE POSSIBILITY OF SUCH DAMAGE.
- *
- * This software consists of voluntary contributions made by many individuals
- * and is licensed under the LGPL. For more information please see
- * <http://phing.info>.
- */
-
-namespace phing::types;
-use phing::BuildException;
-
-/*
- * A parameter is composed of a name, type and value. Nested
- * Parameters are also possible, but the using task/type has
- * to support them
- *
- * @author    Manuel Holtgrewe
- * @author    <a href="mailto:yl@seasonfive.com">Yannick Lecaillez</a>
- * @package   phing.types
-*/
-class Parameter extends DataType {
-
-    /** Parameter name */
-    protected $name;
-    
-    /** Paramter type */
-    protected $type;
-    
-    /** Parameter value */
-    protected $value;
-    
-    /** Nested parameters */
-    protected $parameters = array();
-
-    function setName($name) {
-        $this->name = (string) $name;
-    }
-    
-    function setType($type) {
-        $this->type = (string) $type;
-    }
-
-	/**
-     * Sets value to dynamic register slot.
-     * @param RegisterSlot $value
-     */
-    public function setListeningValue(RegisterSlot $value) {
-        $this->value = $value;
-    }
-	
-    function setValue($value) {
-        $this->value = (string) $value;
-    }
-
-    function getName() {
-        return $this->name;
-    }
-
-    function getType() {
-        return $this->type;
-    }
-
-    function getValue() {
-		if ($this->value instanceof RegisterSlot) {
-            return $this->value->getValue();
-        } else {
-            return $this->value;
-        }
-    }
-    
-    /**
-     * @return Parameter
-     */
-    function createParam() {
-        $num = array_push($this->parameters, new Parameter());
-        return $this->parameters[$num-1];
-    }
-
-    /**
-     * @return array Nested parameters.
-     */
-    function getParams() {
-        return $this->parameters;
-    }
-}
-
-?>
-=======
 <?php
 /*
  *  $Id$
@@ -198,4 +96,3 @@
     }
 }
 
->>>>>>> ee602091
